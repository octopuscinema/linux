--- conflicted
+++ resolved
@@ -129,11 +129,7 @@
 
 static int twd_cpufreq_init(void)
 {
-<<<<<<< HEAD
-	if (!IS_ERR(twd_clk))
-=======
 	if (twd_evt && *__this_cpu_ptr(twd_evt) && !IS_ERR(twd_clk))
->>>>>>> c16fa4f2
 		return cpufreq_register_notifier(&twd_cpufreq_nb,
 			CPUFREQ_TRANSITION_NOTIFIER);
 
@@ -255,11 +251,8 @@
 		twd_timer_rate = clk_get_rate(twd_clk);
 	else
 		twd_calibrate_rate();
-<<<<<<< HEAD
-=======
 
 	__raw_writel(0, twd_base + TWD_TIMER_CONTROL);
->>>>>>> c16fa4f2
 
 	clk->name = "local_timer";
 	clk->features = CLOCK_EVT_FEAT_PERIODIC | CLOCK_EVT_FEAT_ONESHOT |
