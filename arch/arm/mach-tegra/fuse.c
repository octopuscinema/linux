--- conflicted
+++ resolved
@@ -34,10 +34,7 @@
 int tegra_sku_id;
 int tegra_cpu_process_id;
 int tegra_core_process_id;
-<<<<<<< HEAD
-=======
 int tegra_chip_id;
->>>>>>> 83fe628e
 enum tegra_revision tegra_revision;
 
 /* The BCT to use at boot is specified by board straps that can be read
@@ -70,18 +67,9 @@
 	return tegra_fuse_readl(FUSE_SPARE_BIT + bit * 4);
 }
 
-<<<<<<< HEAD
-static enum tegra_revision tegra_get_revision(void)
-{
-	void __iomem *chip_id = IO_ADDRESS(TEGRA_APB_MISC_BASE) + 0x804;
-	u32 id = readl(chip_id);
-	u32 minor_rev = (id >> 16) & 0xf;
-	u32 chipid = (id >> 8) & 0xff;
-=======
 static enum tegra_revision tegra_get_revision(u32 id)
 {
 	u32 minor_rev = (id >> 16) & 0xf;
->>>>>>> 83fe628e
 
 	switch (minor_rev) {
 	case 1:
@@ -89,12 +77,8 @@
 	case 2:
 		return TEGRA_REVISION_A02;
 	case 3:
-<<<<<<< HEAD
-		if (chipid == 0x20 && (get_spare_fuse(18) || get_spare_fuse(19)))
-=======
 		if (tegra_chip_id == TEGRA20 &&
 			(get_spare_fuse(18) || get_spare_fuse(19)))
->>>>>>> 83fe628e
 			return TEGRA_REVISION_A03p;
 		else
 			return TEGRA_REVISION_A03;
@@ -115,37 +99,10 @@
 
 	reg = tegra_fuse_readl(FUSE_SKU_INFO);
 	tegra_sku_id = reg & 0xFF;
-<<<<<<< HEAD
 
 	reg = tegra_fuse_readl(FUSE_SPARE_BIT);
 	tegra_cpu_process_id = (reg >> 6) & 3;
 
-	reg = tegra_fuse_readl(FUSE_SPARE_BIT);
-	tegra_core_process_id = (reg >> 12) & 3;
-
-	reg = tegra_apb_readl(TEGRA_APB_MISC_BASE + STRAP_OPT);
-	tegra_bct_strapping = (reg & RAM_ID_MASK) >> RAM_CODE_SHIFT;
-
-	tegra_revision = tegra_get_revision();
-
-	pr_info("Tegra Revision: %s SKU: %d CPU Process: %d Core Process: %d\n",
-		tegra_revision_name[tegra_get_revision()],
-		tegra_sku_id, tegra_cpu_process_id,
-		tegra_core_process_id);
-}
-=======
->>>>>>> 83fe628e
-
-	reg = tegra_fuse_readl(FUSE_SPARE_BIT);
-	tegra_cpu_process_id = (reg >> 6) & 3;
-
-<<<<<<< HEAD
-	lo = tegra_fuse_readl(FUSE_UID_LOW);
-	hi = tegra_fuse_readl(FUSE_UID_HIGH);
-	return (hi << 32ull) | lo;
-}
-EXPORT_SYMBOL(tegra_chip_uid);
-=======
 	reg = tegra_fuse_readl(FUSE_SPARE_BIT);
 	tegra_core_process_id = (reg >> 12) & 3;
 
@@ -171,4 +128,4 @@
 	hi = tegra_fuse_readl(FUSE_UID_HIGH);
 	return (hi << 32ull) | lo;
 }
->>>>>>> 83fe628e
+EXPORT_SYMBOL(tegra_chip_uid);