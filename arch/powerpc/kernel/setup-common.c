/*
 * Common boot and setup code for both 32-bit and 64-bit.
 * Extracted from arch/powerpc/kernel/setup_64.c.
 *
 * Copyright (C) 2001 PPC64 Team, IBM Corp
 *
 *      This program is free software; you can redistribute it and/or
 *      modify it under the terms of the GNU General Public License
 *      as published by the Free Software Foundation; either version
 *      2 of the License, or (at your option) any later version.
 */

#undef DEBUG

#include <linux/module.h>
#include <linux/string.h>
#include <linux/sched.h>
#include <linux/init.h>
#include <linux/kernel.h>
#include <linux/reboot.h>
#include <linux/delay.h>
#include <linux/initrd.h>
#include <linux/platform_device.h>
#include <linux/seq_file.h>
#include <linux/ioport.h>
#include <linux/console.h>
#include <linux/screen_info.h>
#include <linux/root_dev.h>
#include <linux/notifier.h>
#include <linux/cpu.h>
#include <linux/unistd.h>
#include <linux/serial.h>
#include <linux/serial_8250.h>
#include <linux/debugfs.h>
#include <linux/percpu.h>
#include <linux/memblock.h>
#include <linux/of_platform.h>
#include <asm/io.h>
#include <asm/paca.h>
#include <asm/prom.h>
#include <asm/processor.h>
#include <asm/vdso_datapage.h>
#include <asm/pgtable.h>
#include <asm/smp.h>
#include <asm/elf.h>
#include <asm/machdep.h>
#include <asm/time.h>
#include <asm/cputable.h>
#include <asm/sections.h>
#include <asm/firmware.h>
#include <asm/btext.h>
#include <asm/nvram.h>
#include <asm/setup.h>
#include <asm/system.h>
#include <asm/rtas.h>
#include <asm/iommu.h>
#include <asm/serial.h>
#include <asm/cache.h>
#include <asm/page.h>
#include <asm/mmu.h>
#include <asm/xmon.h>
#include <asm/cputhreads.h>
#include <mm/mmu_decl.h>

#include "setup.h"

#ifdef DEBUG
#include <asm/udbg.h>
#define DBG(fmt...) udbg_printf(fmt)
#else
#define DBG(fmt...)
#endif

/* The main machine-dep calls structure
 */
struct machdep_calls ppc_md;
EXPORT_SYMBOL(ppc_md);
struct machdep_calls *machine_id;
EXPORT_SYMBOL(machine_id);

unsigned long klimit = (unsigned long) _end;

char cmd_line[COMMAND_LINE_SIZE];

/*
 * This still seems to be needed... -- paulus
 */ 
struct screen_info screen_info = {
	.orig_x = 0,
	.orig_y = 25,
	.orig_video_cols = 80,
	.orig_video_lines = 25,
	.orig_video_isVGA = 1,
	.orig_video_points = 16
};

/* Variables required to store legacy IO irq routing */
int of_i8042_kbd_irq;
EXPORT_SYMBOL_GPL(of_i8042_kbd_irq);
int of_i8042_aux_irq;
EXPORT_SYMBOL_GPL(of_i8042_aux_irq);

#ifdef __DO_IRQ_CANON
/* XXX should go elsewhere eventually */
int ppc_do_canonicalize_irqs;
EXPORT_SYMBOL(ppc_do_canonicalize_irqs);
#endif

/* also used by kexec */
void machine_shutdown(void)
{
	if (ppc_md.machine_shutdown)
		ppc_md.machine_shutdown();
}

void machine_restart(char *cmd)
{
	machine_shutdown();
	if (ppc_md.restart)
		ppc_md.restart(cmd);
#ifdef CONFIG_SMP
	smp_send_stop();
#endif
	printk(KERN_EMERG "System Halted, OK to turn off power\n");
	local_irq_disable();
	while (1) ;
}

void machine_power_off(void)
{
	machine_shutdown();
	if (ppc_md.power_off)
		ppc_md.power_off();
#ifdef CONFIG_SMP
	smp_send_stop();
#endif
	printk(KERN_EMERG "System Halted, OK to turn off power\n");
	local_irq_disable();
	while (1) ;
}
/* Used by the G5 thermal driver */
EXPORT_SYMBOL_GPL(machine_power_off);

void (*pm_power_off)(void) = machine_power_off;
EXPORT_SYMBOL_GPL(pm_power_off);

void machine_halt(void)
{
	machine_shutdown();
	if (ppc_md.halt)
		ppc_md.halt();
#ifdef CONFIG_SMP
	smp_send_stop();
#endif
	printk(KERN_EMERG "System Halted, OK to turn off power\n");
	local_irq_disable();
	while (1) ;
}


#ifdef CONFIG_TAU
extern u32 cpu_temp(unsigned long cpu);
extern u32 cpu_temp_both(unsigned long cpu);
#endif /* CONFIG_TAU */

#ifdef CONFIG_SMP
DEFINE_PER_CPU(unsigned int, cpu_pvr);
#endif

static void show_cpuinfo_summary(struct seq_file *m)
{
	struct device_node *root;
	const char *model = NULL;
#if defined(CONFIG_SMP) && defined(CONFIG_PPC32)
	unsigned long bogosum = 0;
	int i;
	for_each_online_cpu(i)
		bogosum += loops_per_jiffy;
	seq_printf(m, "total bogomips\t: %lu.%02lu\n",
		   bogosum/(500000/HZ), bogosum/(5000/HZ) % 100);
#endif /* CONFIG_SMP && CONFIG_PPC32 */
	seq_printf(m, "timebase\t: %lu\n", ppc_tb_freq);
	if (ppc_md.name)
		seq_printf(m, "platform\t: %s\n", ppc_md.name);
	root = of_find_node_by_path("/");
	if (root)
		model = of_get_property(root, "model", NULL);
	if (model)
		seq_printf(m, "model\t\t: %s\n", model);
	of_node_put(root);

	if (ppc_md.show_cpuinfo != NULL)
		ppc_md.show_cpuinfo(m);

#ifdef CONFIG_PPC32
	/* Display the amount of memory */
	seq_printf(m, "Memory\t\t: %d MB\n",
		   (unsigned int)(total_memory / (1024 * 1024)));
#endif
}

static int show_cpuinfo(struct seq_file *m, void *v)
{
	unsigned long cpu_id = (unsigned long)v - 1;
	unsigned int pvr;
	unsigned short maj;
	unsigned short min;

	/* We only show online cpus: disable preempt (overzealous, I
	 * knew) to prevent cpu going down. */
	preempt_disable();
	if (!cpu_online(cpu_id)) {
		preempt_enable();
		return 0;
	}

#ifdef CONFIG_SMP
	pvr = per_cpu(cpu_pvr, cpu_id);
#else
	pvr = mfspr(SPRN_PVR);
#endif
	maj = (pvr >> 8) & 0xFF;
	min = pvr & 0xFF;

	seq_printf(m, "processor\t: %lu\n", cpu_id);
	seq_printf(m, "cpu\t\t: ");

	if (cur_cpu_spec->pvr_mask)
		seq_printf(m, "%s", cur_cpu_spec->cpu_name);
	else
		seq_printf(m, "unknown (%08x)", pvr);

#ifdef CONFIG_ALTIVEC
	if (cpu_has_feature(CPU_FTR_ALTIVEC))
		seq_printf(m, ", altivec supported");
#endif /* CONFIG_ALTIVEC */

	seq_printf(m, "\n");

#ifdef CONFIG_TAU
	if (cur_cpu_spec->cpu_features & CPU_FTR_TAU) {
#ifdef CONFIG_TAU_AVERAGE
		/* more straightforward, but potentially misleading */
		seq_printf(m,  "temperature \t: %u C (uncalibrated)\n",
			   cpu_temp(cpu_id));
#else
		/* show the actual temp sensor range */
		u32 temp;
		temp = cpu_temp_both(cpu_id);
		seq_printf(m, "temperature \t: %u-%u C (uncalibrated)\n",
			   temp & 0xff, temp >> 16);
#endif
	}
#endif /* CONFIG_TAU */

	/*
	 * Assume here that all clock rates are the same in a
	 * smp system.  -- Cort
	 */
	if (ppc_proc_freq)
		seq_printf(m, "clock\t\t: %lu.%06luMHz\n",
			   ppc_proc_freq / 1000000, ppc_proc_freq % 1000000);

	if (ppc_md.show_percpuinfo != NULL)
		ppc_md.show_percpuinfo(m, cpu_id);

	/* If we are a Freescale core do a simple check so
	 * we dont have to keep adding cases in the future */
	if (PVR_VER(pvr) & 0x8000) {
		switch (PVR_VER(pvr)) {
		case 0x8000:	/* 7441/7450/7451, Voyager */
		case 0x8001:	/* 7445/7455, Apollo 6 */
		case 0x8002:	/* 7447/7457, Apollo 7 */
		case 0x8003:	/* 7447A, Apollo 7 PM */
		case 0x8004:	/* 7448, Apollo 8 */
		case 0x800c:	/* 7410, Nitro */
			maj = ((pvr >> 8) & 0xF);
			min = PVR_MIN(pvr);
			break;
		default:	/* e500/book-e */
			maj = PVR_MAJ(pvr);
			min = PVR_MIN(pvr);
			break;
		}
	} else {
		switch (PVR_VER(pvr)) {
			case 0x0020:	/* 403 family */
				maj = PVR_MAJ(pvr) + 1;
				min = PVR_MIN(pvr);
				break;
			case 0x1008:	/* 740P/750P ?? */
				maj = ((pvr >> 8) & 0xFF) - 1;
				min = pvr & 0xFF;
				break;
			default:
				maj = (pvr >> 8) & 0xFF;
				min = pvr & 0xFF;
				break;
		}
	}

	seq_printf(m, "revision\t: %hd.%hd (pvr %04x %04x)\n",
		   maj, min, PVR_VER(pvr), PVR_REV(pvr));

#ifdef CONFIG_PPC32
	seq_printf(m, "bogomips\t: %lu.%02lu\n",
		   loops_per_jiffy / (500000/HZ),
		   (loops_per_jiffy / (5000/HZ)) % 100);
#endif

#ifdef CONFIG_SMP
	seq_printf(m, "\n");
#endif

	preempt_enable();

	/* If this is the last cpu, print the summary */
	if (cpumask_next(cpu_id, cpu_online_mask) >= nr_cpu_ids)
		show_cpuinfo_summary(m);

	return 0;
}

static void *c_start(struct seq_file *m, loff_t *pos)
{
	if (*pos == 0)	/* just in case, cpu 0 is not the first */
		*pos = cpumask_first(cpu_online_mask);
	else
		*pos = cpumask_next(*pos - 1, cpu_online_mask);
	if ((*pos) < nr_cpu_ids)
		return (void *)(unsigned long)(*pos + 1);
	return NULL;
}

static void *c_next(struct seq_file *m, void *v, loff_t *pos)
{
	(*pos)++;
	return c_start(m, pos);
}

static void c_stop(struct seq_file *m, void *v)
{
}

const struct seq_operations cpuinfo_op = {
	.start =c_start,
	.next =	c_next,
	.stop =	c_stop,
	.show =	show_cpuinfo,
};

void __init check_for_initrd(void)
{
#ifdef CONFIG_BLK_DEV_INITRD
	DBG(" -> check_for_initrd()  initrd_start=0x%lx  initrd_end=0x%lx\n",
	    initrd_start, initrd_end);

	/* If we were passed an initrd, set the ROOT_DEV properly if the values
	 * look sensible. If not, clear initrd reference.
	 */
	if (is_kernel_addr(initrd_start) && is_kernel_addr(initrd_end) &&
	    initrd_end > initrd_start)
		ROOT_DEV = Root_RAM0;
	else
		initrd_start = initrd_end = 0;

	if (initrd_start)
		printk("Found initrd at 0x%lx:0x%lx\n", initrd_start, initrd_end);

	DBG(" <- check_for_initrd()\n");
#endif /* CONFIG_BLK_DEV_INITRD */
}

#ifdef CONFIG_SMP

int threads_per_core, threads_shift;
cpumask_t threads_core_mask;

static void __init cpu_init_thread_core_maps(int tpc)
{
	int i;

	threads_per_core = tpc;
	cpumask_clear(&threads_core_mask);

	/* This implementation only supports power of 2 number of threads
	 * for simplicity and performance
	 */
	threads_shift = ilog2(tpc);
	BUG_ON(tpc != (1 << threads_shift));

	for (i = 0; i < tpc; i++)
		cpumask_set_cpu(i, &threads_core_mask);

	printk(KERN_INFO "CPU maps initialized for %d thread%s per core\n",
	       tpc, tpc > 1 ? "s" : "");
	printk(KERN_DEBUG " (thread shift is %d)\n", threads_shift);
}


/**
 * setup_cpu_maps - initialize the following cpu maps:
 *                  cpu_possible_mask
 *                  cpu_present_mask
 *
 * Having the possible map set up early allows us to restrict allocations
 * of things like irqstacks to nr_cpu_ids rather than NR_CPUS.
 *
 * We do not initialize the online map here; cpus set their own bits in
 * cpu_online_mask as they come up.
 *
 * This function is valid only for Open Firmware systems.  finish_device_tree
 * must be called before using this.
 *
 * While we're here, we may as well set the "physical" cpu ids in the paca.
 *
 * NOTE: This must match the parsing done in early_init_dt_scan_cpus.
 */
void __init smp_setup_cpu_maps(void)
{
	struct device_node *dn = NULL;
	int cpu = 0;
	int nthreads = 1;

	DBG("smp_setup_cpu_maps()\n");

	while ((dn = of_find_node_by_type(dn, "cpu")) && cpu < nr_cpu_ids) {
		const int *intserv;
		int j, len;

		DBG("  * %s...\n", dn->full_name);

		intserv = of_get_property(dn, "ibm,ppc-interrupt-server#s",
				&len);
		if (intserv) {
			nthreads = len / sizeof(int);
			DBG("    ibm,ppc-interrupt-server#s -> %d threads\n",
			    nthreads);
		} else {
			DBG("    no ibm,ppc-interrupt-server#s -> 1 thread\n");
			intserv = of_get_property(dn, "reg", NULL);
			if (!intserv)
				intserv = &cpu;	/* assume logical == phys */
		}

		for (j = 0; j < nthreads && cpu < nr_cpu_ids; j++) {
			DBG("    thread %d -> cpu %d (hard id %d)\n",
			    j, cpu, intserv[j]);
			set_cpu_present(cpu, true);
			set_hard_smp_processor_id(cpu, intserv[j]);
			set_cpu_possible(cpu, true);
			cpu++;
		}
	}

	/* If no SMT supported, nthreads is forced to 1 */
	if (!cpu_has_feature(CPU_FTR_SMT)) {
		DBG("  SMT disabled ! nthreads forced to 1\n");
		nthreads = 1;
	}

#ifdef CONFIG_PPC64
	/*
	 * On pSeries LPAR, we need to know how many cpus
	 * could possibly be added to this partition.
	 */
	if (machine_is(pseries) && firmware_has_feature(FW_FEATURE_LPAR) &&
	    (dn = of_find_node_by_path("/rtas"))) {
		int num_addr_cell, num_size_cell, maxcpus;
		const unsigned int *ireg;

		num_addr_cell = of_n_addr_cells(dn);
		num_size_cell = of_n_size_cells(dn);

		ireg = of_get_property(dn, "ibm,lrdr-capacity", NULL);

		if (!ireg)
			goto out;

		maxcpus = ireg[num_addr_cell + num_size_cell];

		/* Double maxcpus for processors which have SMT capability */
		if (cpu_has_feature(CPU_FTR_SMT))
			maxcpus *= nthreads;

		if (maxcpus > nr_cpu_ids) {
			printk(KERN_WARNING
			       "Partition configured for %d cpus, "
			       "operating system maximum is %d.\n",
			       maxcpus, nr_cpu_ids);
			maxcpus = nr_cpu_ids;
		} else
			printk(KERN_INFO "Partition configured for %d cpus.\n",
			       maxcpus);

		for (cpu = 0; cpu < maxcpus; cpu++)
			set_cpu_possible(cpu, true);
	out:
		of_node_put(dn);
	}
	vdso_data->processorCount = num_present_cpus();
#endif /* CONFIG_PPC64 */

        /* Initialize CPU <=> thread mapping/
	 *
	 * WARNING: We assume that the number of threads is the same for
	 * every CPU in the system. If that is not the case, then some code
	 * here will have to be reworked
	 */
	cpu_init_thread_core_maps(nthreads);

	/* Now that possible cpus are set, set nr_cpu_ids for later use */
<<<<<<< HEAD
	nr_cpu_ids = find_last_bit(cpumask_bits(cpu_possible_mask),NR_CPUS) + 1;
=======
	setup_nr_cpu_ids();
>>>>>>> d762f438

	free_unused_pacas();
}
#endif /* CONFIG_SMP */

#ifdef CONFIG_PCSPKR_PLATFORM
static __init int add_pcspkr(void)
{
	struct device_node *np;
	struct platform_device *pd;
	int ret;

	np = of_find_compatible_node(NULL, NULL, "pnpPNP,100");
	of_node_put(np);
	if (!np)
		return -ENODEV;

	pd = platform_device_alloc("pcspkr", -1);
	if (!pd)
		return -ENOMEM;

	ret = platform_device_add(pd);
	if (ret)
		platform_device_put(pd);

	return ret;
}
device_initcall(add_pcspkr);
#endif	/* CONFIG_PCSPKR_PLATFORM */

void probe_machine(void)
{
	extern struct machdep_calls __machine_desc_start;
	extern struct machdep_calls __machine_desc_end;

	/*
	 * Iterate all ppc_md structures until we find the proper
	 * one for the current machine type
	 */
	DBG("Probing machine type ...\n");

	for (machine_id = &__machine_desc_start;
	     machine_id < &__machine_desc_end;
	     machine_id++) {
		DBG("  %s ...", machine_id->name);
		memcpy(&ppc_md, machine_id, sizeof(struct machdep_calls));
		if (ppc_md.probe()) {
			DBG(" match !\n");
			break;
		}
		DBG("\n");
	}
	/* What can we do if we didn't find ? */
	if (machine_id >= &__machine_desc_end) {
		DBG("No suitable machine found !\n");
		for (;;);
	}

	printk(KERN_INFO "Using %s machine description\n", ppc_md.name);
}

/* Match a class of boards, not a specific device configuration. */
int check_legacy_ioport(unsigned long base_port)
{
	struct device_node *parent, *np = NULL;
	int ret = -ENODEV;

	switch(base_port) {
	case I8042_DATA_REG:
		if (!(np = of_find_compatible_node(NULL, NULL, "pnpPNP,303")))
			np = of_find_compatible_node(NULL, NULL, "pnpPNP,f03");
		if (np) {
			parent = of_get_parent(np);

			of_i8042_kbd_irq = irq_of_parse_and_map(parent, 0);
			if (!of_i8042_kbd_irq)
				of_i8042_kbd_irq = 1;

			of_i8042_aux_irq = irq_of_parse_and_map(parent, 1);
			if (!of_i8042_aux_irq)
				of_i8042_aux_irq = 12;

			of_node_put(np);
			np = parent;
			break;
		}
		np = of_find_node_by_type(NULL, "8042");
		/* Pegasos has no device_type on its 8042 node, look for the
		 * name instead */
		if (!np)
			np = of_find_node_by_name(NULL, "8042");
		if (np) {
			of_i8042_kbd_irq = 1;
			of_i8042_aux_irq = 12;
		}
		break;
	case FDC_BASE: /* FDC1 */
		np = of_find_node_by_type(NULL, "fdc");
		break;
#ifdef CONFIG_PPC_PREP
	case _PIDXR:
	case _PNPWRP:
	case PNPBIOS_BASE:
		/* implement me */
#endif
	default:
		/* ipmi is supposed to fail here */
		break;
	}
	if (!np)
		return ret;
	parent = of_get_parent(np);
	if (parent) {
		if (strcmp(parent->type, "isa") == 0)
			ret = 0;
		of_node_put(parent);
	}
	of_node_put(np);
	return ret;
}
EXPORT_SYMBOL(check_legacy_ioport);

static int ppc_panic_event(struct notifier_block *this,
                             unsigned long event, void *ptr)
{
	ppc_md.panic(ptr);  /* May not return */
	return NOTIFY_DONE;
}

static struct notifier_block ppc_panic_block = {
	.notifier_call = ppc_panic_event,
	.priority = INT_MIN /* may not return; must be done last */
};

void __init setup_panic(void)
{
	atomic_notifier_chain_register(&panic_notifier_list, &ppc_panic_block);
}

#ifdef CONFIG_CHECK_CACHE_COHERENCY
/*
 * For platforms that have configurable cache-coherency.  This function
 * checks that the cache coherency setting of the kernel matches the setting
 * left by the firmware, as indicated in the device tree.  Since a mismatch
 * will eventually result in DMA failures, we print * and error and call
 * BUG() in that case.
 */

#ifdef CONFIG_NOT_COHERENT_CACHE
#define KERNEL_COHERENCY	0
#else
#define KERNEL_COHERENCY	1
#endif

static int __init check_cache_coherency(void)
{
	struct device_node *np;
	const void *prop;
	int devtree_coherency;

	np = of_find_node_by_path("/");
	prop = of_get_property(np, "coherency-off", NULL);
	of_node_put(np);

	devtree_coherency = prop ? 0 : 1;

	if (devtree_coherency != KERNEL_COHERENCY) {
		printk(KERN_ERR
			"kernel coherency:%s != device tree_coherency:%s\n",
			KERNEL_COHERENCY ? "on" : "off",
			devtree_coherency ? "on" : "off");
		BUG();
	}

	return 0;
}

late_initcall(check_cache_coherency);
#endif /* CONFIG_CHECK_CACHE_COHERENCY */

#ifdef CONFIG_DEBUG_FS
struct dentry *powerpc_debugfs_root;
EXPORT_SYMBOL(powerpc_debugfs_root);

static int powerpc_debugfs_init(void)
{
	powerpc_debugfs_root = debugfs_create_dir("powerpc", NULL);

	return powerpc_debugfs_root == NULL;
}
arch_initcall(powerpc_debugfs_init);
#endif

static int ppc_dflt_bus_notify(struct notifier_block *nb,
				unsigned long action, void *data)
{
	struct device *dev = data;

	/* We are only intereted in device addition */
	if (action != BUS_NOTIFY_ADD_DEVICE)
		return 0;

	set_dma_ops(dev, &dma_direct_ops);

	return NOTIFY_DONE;
}

static struct notifier_block ppc_dflt_plat_bus_notifier = {
	.notifier_call = ppc_dflt_bus_notify,
	.priority = INT_MAX,
};

static int __init setup_bus_notifier(void)
{
	bus_register_notifier(&platform_bus_type, &ppc_dflt_plat_bus_notifier);
	return 0;
}

arch_initcall(setup_bus_notifier);<|MERGE_RESOLUTION|>--- conflicted
+++ resolved
@@ -510,11 +510,7 @@
 	cpu_init_thread_core_maps(nthreads);
 
 	/* Now that possible cpus are set, set nr_cpu_ids for later use */
-<<<<<<< HEAD
-	nr_cpu_ids = find_last_bit(cpumask_bits(cpu_possible_mask),NR_CPUS) + 1;
-=======
 	setup_nr_cpu_ids();
->>>>>>> d762f438
 
 	free_unused_pacas();
 }
