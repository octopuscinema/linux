/*
 * Copyright 2020 Advanced Micro Devices, Inc.
 *
 * Permission is hereby granted, free of charge, to any person obtaining a
 * copy of this software and associated documentation files (the "Software"),
 * to deal in the Software without restriction, including without limitation
 * the rights to use, copy, modify, merge, publish, distribute, sublicense,
 * and/or sell copies of the Software, and to permit persons to whom the
 * Software is furnished to do so, subject to the following conditions:
 *
 * The above copyright notice and this permission notice shall be included in
 * all copies or substantial portions of the Software.
 *
 * THE SOFTWARE IS PROVIDED "AS IS", WITHOUT WARRANTY OF ANY KIND, EXPRESS OR
 * IMPLIED, INCLUDING BUT NOT LIMITED TO THE WARRANTIES OF MERCHANTABILITY,
 * FITNESS FOR A PARTICULAR PURPOSE AND NONINFRINGEMENT.  IN NO EVENT SHALL
 * THE COPYRIGHT HOLDER(S) OR AUTHOR(S) BE LIABLE FOR ANY CLAIM, DAMAGES OR
 * OTHER LIABILITY, WHETHER IN AN ACTION OF CONTRACT, TORT OR OTHERWISE,
 * ARISING FROM, OUT OF OR IN CONNECTION WITH THE SOFTWARE OR THE USE OR
 * OTHER DEALINGS IN THE SOFTWARE.
 *
 */
#include "amdgpu.h"
#include "amdgpu_atombios.h"
#include "nbio_v7_2.h"

#include "nbio/nbio_7_2_0_offset.h"
#include "nbio/nbio_7_2_0_sh_mask.h"
#include <uapi/linux/kfd_ioctl.h>

#define regRCC_STRAP0_RCC_DEV0_EPF0_STRAP0_YC				0x0015
#define regRCC_STRAP0_RCC_DEV0_EPF0_STRAP0_YC_BASE_IDX		2
#define regBIF_BX0_BIF_FB_EN_YC								0x0100
#define regBIF_BX0_BIF_FB_EN_YC_BASE_IDX					2
#define regBIF1_PCIE_MST_CTRL_3								0x4601c6
#define regBIF1_PCIE_MST_CTRL_3_BASE_IDX					5
#define BIF1_PCIE_MST_CTRL_3__CI_SWUS_MAX_READ_REQUEST_SIZE_MODE__SHIFT \
			0x1b
#define BIF1_PCIE_MST_CTRL_3__CI_SWUS_MAX_READ_REQUEST_SIZE_PRIV__SHIFT \
			0x1c
#define BIF1_PCIE_MST_CTRL_3__CI_SWUS_MAX_READ_REQUEST_SIZE_MODE_MASK \
			0x08000000L
#define BIF1_PCIE_MST_CTRL_3__CI_SWUS_MAX_READ_REQUEST_SIZE_PRIV_MASK \
			0x30000000L
#define regBIF1_PCIE_TX_POWER_CTRL_1						0x460187
#define regBIF1_PCIE_TX_POWER_CTRL_1_BASE_IDX				5
#define BIF1_PCIE_TX_POWER_CTRL_1__MST_MEM_LS_EN_MASK		0x00000001L
#define BIF1_PCIE_TX_POWER_CTRL_1__REPLAY_MEM_LS_EN_MASK	0x00000008L

static void nbio_v7_2_remap_hdp_registers(struct amdgpu_device *adev)
{
	WREG32_SOC15(NBIO, 0, regBIF_BX0_REMAP_HDP_MEM_FLUSH_CNTL,
		adev->rmmio_remap.reg_offset + KFD_MMIO_REMAP_HDP_MEM_FLUSH_CNTL);
	WREG32_SOC15(NBIO, 0, regBIF_BX0_REMAP_HDP_REG_FLUSH_CNTL,
		adev->rmmio_remap.reg_offset + KFD_MMIO_REMAP_HDP_REG_FLUSH_CNTL);
}

static u32 nbio_v7_2_get_rev_id(struct amdgpu_device *adev)
{
	u32 tmp;

	if (adev->asic_type == CHIP_YELLOW_CARP)
		tmp = RREG32_SOC15(NBIO, 0, regRCC_STRAP0_RCC_DEV0_EPF0_STRAP0_YC);
	else
		tmp = RREG32_SOC15(NBIO, 0, regRCC_STRAP0_RCC_DEV0_EPF0_STRAP0);

	tmp &= RCC_STRAP0_RCC_DEV0_EPF0_STRAP0__STRAP_ATI_REV_ID_DEV0_F0_MASK;
	tmp >>= RCC_STRAP0_RCC_DEV0_EPF0_STRAP0__STRAP_ATI_REV_ID_DEV0_F0__SHIFT;

	return tmp;
}

static void nbio_v7_2_mc_access_enable(struct amdgpu_device *adev, bool enable)
{
	if (enable)
		if (adev->asic_type == CHIP_YELLOW_CARP)
			WREG32_SOC15(NBIO, 0, regBIF_BX0_BIF_FB_EN_YC,
				BIF_BX0_BIF_FB_EN__FB_READ_EN_MASK |
				BIF_BX0_BIF_FB_EN__FB_WRITE_EN_MASK);
		else
			WREG32_SOC15(NBIO, 0, regBIF_BX0_BIF_FB_EN,
				BIF_BX0_BIF_FB_EN__FB_READ_EN_MASK |
				BIF_BX0_BIF_FB_EN__FB_WRITE_EN_MASK);
	else
		if (adev->asic_type == CHIP_YELLOW_CARP)
			WREG32_SOC15(NBIO, 0, regBIF_BX0_BIF_FB_EN_YC, 0);
		else
			WREG32_SOC15(NBIO, 0, regBIF_BX0_BIF_FB_EN, 0);
}

static u32 nbio_v7_2_get_memsize(struct amdgpu_device *adev)
{
	return RREG32_SOC15(NBIO, 0, regRCC_DEV0_EPF0_0_RCC_CONFIG_MEMSIZE);
}

static void nbio_v7_2_sdma_doorbell_range(struct amdgpu_device *adev, int instance,
					  bool use_doorbell, int doorbell_index,
					  int doorbell_size)
{
	u32 reg = SOC15_REG_OFFSET(NBIO, 0, regGDC0_BIF_SDMA0_DOORBELL_RANGE);
	u32 doorbell_range = RREG32_PCIE_PORT(reg);

	if (use_doorbell) {
		doorbell_range = REG_SET_FIELD(doorbell_range,
					       GDC0_BIF_SDMA0_DOORBELL_RANGE,
					       OFFSET, doorbell_index);
		doorbell_range = REG_SET_FIELD(doorbell_range,
					       GDC0_BIF_SDMA0_DOORBELL_RANGE,
					       SIZE, doorbell_size);
	} else {
		doorbell_range = REG_SET_FIELD(doorbell_range,
					       GDC0_BIF_SDMA0_DOORBELL_RANGE,
					       SIZE, 0);
	}

	WREG32_PCIE_PORT(reg, doorbell_range);
}

static void nbio_v7_2_vcn_doorbell_range(struct amdgpu_device *adev, bool use_doorbell,
					 int doorbell_index, int instance)
{
	u32 reg = SOC15_REG_OFFSET(NBIO, 0, regGDC0_BIF_VCN0_DOORBELL_RANGE);
	u32 doorbell_range = RREG32_PCIE_PORT(reg);

	if (use_doorbell) {
		doorbell_range = REG_SET_FIELD(doorbell_range,
							GDC0_BIF_VCN0_DOORBELL_RANGE, OFFSET,
							doorbell_index);
		doorbell_range = REG_SET_FIELD(doorbell_range,
							GDC0_BIF_VCN0_DOORBELL_RANGE, SIZE, 8);
	} else {
		doorbell_range = REG_SET_FIELD(doorbell_range,
							GDC0_BIF_VCN0_DOORBELL_RANGE, SIZE, 0);
	}

	WREG32_PCIE_PORT(reg, doorbell_range);
}

static void nbio_v7_2_enable_doorbell_aperture(struct amdgpu_device *adev,
					       bool enable)
{
	u32 reg;

	reg = RREG32_SOC15(NBIO, 0, regRCC_DEV0_EPF0_0_RCC_DOORBELL_APER_EN);
	reg = REG_SET_FIELD(reg, RCC_DEV0_EPF0_0_RCC_DOORBELL_APER_EN,
			    BIF_DOORBELL_APER_EN, enable ? 1 : 0);

	WREG32_SOC15(NBIO, 0, regRCC_DEV0_EPF0_0_RCC_DOORBELL_APER_EN, reg);
}

static void nbio_v7_2_enable_doorbell_selfring_aperture(struct amdgpu_device *adev,
							bool enable)
{
	u32 tmp = 0;

	if (enable) {
		tmp = REG_SET_FIELD(tmp, BIF_BX_PF0_DOORBELL_SELFRING_GPA_APER_CNTL,
				DOORBELL_SELFRING_GPA_APER_EN, 1) |
			REG_SET_FIELD(tmp, BIF_BX_PF0_DOORBELL_SELFRING_GPA_APER_CNTL,
				DOORBELL_SELFRING_GPA_APER_MODE, 1) |
			REG_SET_FIELD(tmp, BIF_BX_PF0_DOORBELL_SELFRING_GPA_APER_CNTL,
				DOORBELL_SELFRING_GPA_APER_SIZE, 0);

		WREG32_SOC15(NBIO, 0,
			regBIF_BX_PF0_DOORBELL_SELFRING_GPA_APER_BASE_LOW,
			lower_32_bits(adev->doorbell.base));
		WREG32_SOC15(NBIO, 0,
			regBIF_BX_PF0_DOORBELL_SELFRING_GPA_APER_BASE_HIGH,
			upper_32_bits(adev->doorbell.base));
	}

	WREG32_SOC15(NBIO, 0, regBIF_BX_PF0_DOORBELL_SELFRING_GPA_APER_CNTL,
		tmp);
}


static void nbio_v7_2_ih_doorbell_range(struct amdgpu_device *adev,
					bool use_doorbell, int doorbell_index)
{
	u32 ih_doorbell_range = RREG32_PCIE_PORT(SOC15_REG_OFFSET(NBIO, 0, regGDC0_BIF_IH_DOORBELL_RANGE));

	if (use_doorbell) {
		ih_doorbell_range = REG_SET_FIELD(ih_doorbell_range,
						  GDC0_BIF_IH_DOORBELL_RANGE, OFFSET,
						  doorbell_index);
		ih_doorbell_range = REG_SET_FIELD(ih_doorbell_range,
						  GDC0_BIF_IH_DOORBELL_RANGE, SIZE,
						  2);
	} else {
		ih_doorbell_range = REG_SET_FIELD(ih_doorbell_range,
						  GDC0_BIF_IH_DOORBELL_RANGE, SIZE,
						  0);
	}

	WREG32_PCIE_PORT(SOC15_REG_OFFSET(NBIO, 0, regGDC0_BIF_IH_DOORBELL_RANGE),
			 ih_doorbell_range);
}

static void nbio_v7_2_ih_control(struct amdgpu_device *adev)
{
	u32 interrupt_cntl;

	/* setup interrupt control */
	WREG32_SOC15(NBIO, 0, regBIF_BX0_INTERRUPT_CNTL2,
		     adev->dummy_page_addr >> 8);

	interrupt_cntl = RREG32_SOC15(NBIO, 0, regBIF_BX0_INTERRUPT_CNTL);
	/*
	 * INTERRUPT_CNTL__IH_DUMMY_RD_OVERRIDE_MASK=0 - dummy read disabled with msi, enabled without msi
	 * INTERRUPT_CNTL__IH_DUMMY_RD_OVERRIDE_MASK=1 - dummy read controlled by IH_DUMMY_RD_EN
	 */
	interrupt_cntl = REG_SET_FIELD(interrupt_cntl, BIF_BX0_INTERRUPT_CNTL,
				       IH_DUMMY_RD_OVERRIDE, 0);

	/* INTERRUPT_CNTL__IH_REQ_NONSNOOP_EN_MASK=1 if ring is in non-cacheable memory, e.g., vram */
	interrupt_cntl = REG_SET_FIELD(interrupt_cntl, BIF_BX0_INTERRUPT_CNTL,
				       IH_REQ_NONSNOOP_EN, 0);

	WREG32_SOC15(NBIO, 0, regBIF_BX0_INTERRUPT_CNTL, interrupt_cntl);
}

static void nbio_v7_2_update_medium_grain_clock_gating(struct amdgpu_device *adev,
						       bool enable)
{
	uint32_t def, data;

	def = data = RREG32_PCIE_PORT(SOC15_REG_OFFSET(NBIO, 0, regCPM_CONTROL));
	if (enable && (adev->cg_flags & AMD_CG_SUPPORT_BIF_MGCG)) {
		data |= (CPM_CONTROL__LCLK_DYN_GATE_ENABLE_MASK |
			 CPM_CONTROL__TXCLK_DYN_GATE_ENABLE_MASK |
			 CPM_CONTROL__TXCLK_LCNT_GATE_ENABLE_MASK |
			 CPM_CONTROL__TXCLK_REGS_GATE_ENABLE_MASK |
			 CPM_CONTROL__TXCLK_PRBS_GATE_ENABLE_MASK |
			 CPM_CONTROL__REFCLK_REGS_GATE_ENABLE_MASK);
	} else {
		data &= ~(CPM_CONTROL__LCLK_DYN_GATE_ENABLE_MASK |
			  CPM_CONTROL__TXCLK_DYN_GATE_ENABLE_MASK |
			  CPM_CONTROL__TXCLK_LCNT_GATE_ENABLE_MASK |
			  CPM_CONTROL__TXCLK_REGS_GATE_ENABLE_MASK |
			  CPM_CONTROL__TXCLK_PRBS_GATE_ENABLE_MASK |
			  CPM_CONTROL__REFCLK_REGS_GATE_ENABLE_MASK);
	}

	if (def != data)
		WREG32_PCIE_PORT(SOC15_REG_OFFSET(NBIO, 0, regCPM_CONTROL), data);
}

static void nbio_v7_2_update_medium_grain_light_sleep(struct amdgpu_device *adev,
						      bool enable)
{
	uint32_t def, data;

	if (adev->asic_type == CHIP_YELLOW_CARP) {
		def = data = RREG32_PCIE_PORT(SOC15_REG_OFFSET(NBIO, 0, regPCIE_CNTL2));
		if (enable && (adev->cg_flags & AMD_CG_SUPPORT_BIF_LS))
			data |= PCIE_CNTL2__SLV_MEM_LS_EN_MASK;
		else
			data &= ~PCIE_CNTL2__SLV_MEM_LS_EN_MASK;

		if (def != data)
			WREG32_PCIE_PORT(SOC15_REG_OFFSET(NBIO, 0, regPCIE_CNTL2), data);

		data = RREG32_PCIE_PORT(SOC15_REG_OFFSET(NBIO, 0, regBIF1_PCIE_TX_POWER_CTRL_1));
		def = data;
		if (enable && (adev->cg_flags & AMD_CG_SUPPORT_BIF_LS))
			data |= (BIF1_PCIE_TX_POWER_CTRL_1__MST_MEM_LS_EN_MASK |
				BIF1_PCIE_TX_POWER_CTRL_1__REPLAY_MEM_LS_EN_MASK);
		else
			data &= ~(BIF1_PCIE_TX_POWER_CTRL_1__MST_MEM_LS_EN_MASK |
				BIF1_PCIE_TX_POWER_CTRL_1__REPLAY_MEM_LS_EN_MASK);

		if (def != data)
			WREG32_PCIE_PORT(SOC15_REG_OFFSET(NBIO, 0, regBIF1_PCIE_TX_POWER_CTRL_1),
				data);
	} else {
		def = data = RREG32_PCIE_PORT(SOC15_REG_OFFSET(NBIO, 0, regPCIE_CNTL2));
		if (enable && (adev->cg_flags & AMD_CG_SUPPORT_BIF_LS))
			data |= (PCIE_CNTL2__SLV_MEM_LS_EN_MASK |
				 PCIE_CNTL2__MST_MEM_LS_EN_MASK |
				 PCIE_CNTL2__REPLAY_MEM_LS_EN_MASK);
		else
			data &= ~(PCIE_CNTL2__SLV_MEM_LS_EN_MASK |
				  PCIE_CNTL2__MST_MEM_LS_EN_MASK |
				  PCIE_CNTL2__REPLAY_MEM_LS_EN_MASK);

		if (def != data)
			WREG32_PCIE_PORT(SOC15_REG_OFFSET(NBIO, 0, regPCIE_CNTL2), data);
	}
}

static void nbio_v7_2_get_clockgating_state(struct amdgpu_device *adev,
					    u32 *flags)
{
	int data;

	/* AMD_CG_SUPPORT_BIF_MGCG */
	data = RREG32_PCIE_PORT(SOC15_REG_OFFSET(NBIO, 0, regCPM_CONTROL));
	if (data & CPM_CONTROL__LCLK_DYN_GATE_ENABLE_MASK)
		*flags |= AMD_CG_SUPPORT_BIF_MGCG;

	/* AMD_CG_SUPPORT_BIF_LS */
	data = RREG32_PCIE_PORT(SOC15_REG_OFFSET(NBIO, 0, regPCIE_CNTL2));
	if (data & PCIE_CNTL2__SLV_MEM_LS_EN_MASK)
		*flags |= AMD_CG_SUPPORT_BIF_LS;
}

static u32 nbio_v7_2_get_hdp_flush_req_offset(struct amdgpu_device *adev)
{
	return SOC15_REG_OFFSET(NBIO, 0, regBIF_BX_PF0_GPU_HDP_FLUSH_REQ);
}

static u32 nbio_v7_2_get_hdp_flush_done_offset(struct amdgpu_device *adev)
{
	return SOC15_REG_OFFSET(NBIO, 0, regBIF_BX_PF0_GPU_HDP_FLUSH_DONE);
}

static u32 nbio_v7_2_get_pcie_index_offset(struct amdgpu_device *adev)
{
	return SOC15_REG_OFFSET(NBIO, 0, regBIF_BX0_PCIE_INDEX2);
}

static u32 nbio_v7_2_get_pcie_data_offset(struct amdgpu_device *adev)
{
	return SOC15_REG_OFFSET(NBIO, 0, regBIF_BX0_PCIE_DATA2);
}

static u32 nbio_v7_2_get_pcie_port_index_offset(struct amdgpu_device *adev)
{
	return SOC15_REG_OFFSET(NBIO, 0, regBIF_BX_PF0_RSMU_INDEX);
}

static u32 nbio_v7_2_get_pcie_port_data_offset(struct amdgpu_device *adev)
{
	return SOC15_REG_OFFSET(NBIO, 0, regBIF_BX_PF0_RSMU_DATA);
}

const struct nbio_hdp_flush_reg nbio_v7_2_hdp_flush_reg = {
	.ref_and_mask_cp0 = BIF_BX_PF0_GPU_HDP_FLUSH_DONE__CP0_MASK,
	.ref_and_mask_cp1 = BIF_BX_PF0_GPU_HDP_FLUSH_DONE__CP1_MASK,
	.ref_and_mask_cp2 = BIF_BX_PF0_GPU_HDP_FLUSH_DONE__CP2_MASK,
	.ref_and_mask_cp3 = BIF_BX_PF0_GPU_HDP_FLUSH_DONE__CP3_MASK,
	.ref_and_mask_cp4 = BIF_BX_PF0_GPU_HDP_FLUSH_DONE__CP4_MASK,
	.ref_and_mask_cp5 = BIF_BX_PF0_GPU_HDP_FLUSH_DONE__CP5_MASK,
	.ref_and_mask_cp6 = BIF_BX_PF0_GPU_HDP_FLUSH_DONE__CP6_MASK,
	.ref_and_mask_cp7 = BIF_BX_PF0_GPU_HDP_FLUSH_DONE__CP7_MASK,
	.ref_and_mask_cp8 = BIF_BX_PF0_GPU_HDP_FLUSH_DONE__CP8_MASK,
	.ref_and_mask_cp9 = BIF_BX_PF0_GPU_HDP_FLUSH_DONE__CP9_MASK,
	.ref_and_mask_sdma0 = BIF_BX_PF0_GPU_HDP_FLUSH_DONE__SDMA0_MASK,
	.ref_and_mask_sdma1 = BIF_BX_PF0_GPU_HDP_FLUSH_DONE__SDMA1_MASK,
};

static void nbio_v7_2_init_registers(struct amdgpu_device *adev)
{
	uint32_t def, data;
	if (adev->asic_type == CHIP_YELLOW_CARP) {
		def = data = RREG32_PCIE_PORT(SOC15_REG_OFFSET(NBIO, 0, regBIF1_PCIE_MST_CTRL_3));
		data = REG_SET_FIELD(data, BIF1_PCIE_MST_CTRL_3,
			CI_SWUS_MAX_READ_REQUEST_SIZE_MODE, 1);
		data = REG_SET_FIELD(data, BIF1_PCIE_MST_CTRL_3,
			CI_SWUS_MAX_READ_REQUEST_SIZE_PRIV, 1);

		if (def != data)
			WREG32_PCIE_PORT(SOC15_REG_OFFSET(NBIO, 0, regBIF1_PCIE_MST_CTRL_3), data);
	} else {
		def = data = RREG32_PCIE_PORT(SOC15_REG_OFFSET(NBIO, 0, regPCIE_CONFIG_CNTL));
		data = REG_SET_FIELD(data, PCIE_CONFIG_CNTL,
			CI_SWUS_MAX_READ_REQUEST_SIZE_MODE, 1);
		data = REG_SET_FIELD(data, PCIE_CONFIG_CNTL,
			CI_SWUS_MAX_READ_REQUEST_SIZE_PRIV, 1);

		if (def != data)
			WREG32_PCIE_PORT(SOC15_REG_OFFSET(NBIO, 0, regPCIE_CONFIG_CNTL), data);
	}
<<<<<<< HEAD
=======

	if (amdgpu_sriov_vf(adev))
		adev->rmmio_remap.reg_offset = SOC15_REG_OFFSET(NBIO, 0,
			regBIF_BX_PF0_HDP_MEM_COHERENCY_FLUSH_CNTL) << 2;
>>>>>>> df0cc57e
}

const struct amdgpu_nbio_funcs nbio_v7_2_funcs = {
	.get_hdp_flush_req_offset = nbio_v7_2_get_hdp_flush_req_offset,
	.get_hdp_flush_done_offset = nbio_v7_2_get_hdp_flush_done_offset,
	.get_pcie_index_offset = nbio_v7_2_get_pcie_index_offset,
	.get_pcie_data_offset = nbio_v7_2_get_pcie_data_offset,
	.get_pcie_port_index_offset = nbio_v7_2_get_pcie_port_index_offset,
	.get_pcie_port_data_offset = nbio_v7_2_get_pcie_port_data_offset,
	.get_rev_id = nbio_v7_2_get_rev_id,
	.mc_access_enable = nbio_v7_2_mc_access_enable,
	.get_memsize = nbio_v7_2_get_memsize,
	.sdma_doorbell_range = nbio_v7_2_sdma_doorbell_range,
	.vcn_doorbell_range = nbio_v7_2_vcn_doorbell_range,
	.enable_doorbell_aperture = nbio_v7_2_enable_doorbell_aperture,
	.enable_doorbell_selfring_aperture = nbio_v7_2_enable_doorbell_selfring_aperture,
	.ih_doorbell_range = nbio_v7_2_ih_doorbell_range,
	.update_medium_grain_clock_gating = nbio_v7_2_update_medium_grain_clock_gating,
	.update_medium_grain_light_sleep = nbio_v7_2_update_medium_grain_light_sleep,
	.get_clockgating_state = nbio_v7_2_get_clockgating_state,
	.ih_control = nbio_v7_2_ih_control,
	.init_registers = nbio_v7_2_init_registers,
	.remap_hdp_registers = nbio_v7_2_remap_hdp_registers,
};<|MERGE_RESOLUTION|>--- conflicted
+++ resolved
@@ -371,13 +371,10 @@
 		if (def != data)
 			WREG32_PCIE_PORT(SOC15_REG_OFFSET(NBIO, 0, regPCIE_CONFIG_CNTL), data);
 	}
-<<<<<<< HEAD
-=======
 
 	if (amdgpu_sriov_vf(adev))
 		adev->rmmio_remap.reg_offset = SOC15_REG_OFFSET(NBIO, 0,
 			regBIF_BX_PF0_HDP_MEM_COHERENCY_FLUSH_CNTL) << 2;
->>>>>>> df0cc57e
 }
 
 const struct amdgpu_nbio_funcs nbio_v7_2_funcs = {
