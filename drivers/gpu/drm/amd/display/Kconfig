--- conflicted
+++ resolved
@@ -6,11 +6,7 @@
 	bool "AMD DC - Enable new display engine"
 	default y
 	select SND_HDA_COMPONENT if SND_HDA_CORE
-<<<<<<< HEAD
-	select DRM_AMD_DC_DCN if (X86 || PPC_LONG_DOUBLE_128) && !(KCOV_INSTRUMENT_ALL && KCOV_ENABLE_COMPARISONS)
-=======
-	select DRM_AMD_DC_DCN if (X86 || PPC64)
->>>>>>> 5493ee19
+	select DRM_AMD_DC_DCN if (X86 || PPC_LONG_DOUBLE_128)
 	help
 	  Choose this option if you want to use the new display engine
 	  support for AMDGPU. This adds required support for Vega and
