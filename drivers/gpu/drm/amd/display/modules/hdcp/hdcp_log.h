/*
 * Copyright 2019 Advanced Micro Devices, Inc.
 *
 * Permission is hereby granted, free of charge, to any person obtaining a
 * copy of this software and associated documentation files (the "Software"),
 * to deal in the Software without restriction, including without limitation
 * the rights to use, copy, modify, merge, publish, distribute, sublicense,
 * and/or sell copies of the Software, and to permit persons to whom the
 * Software is furnished to do so, subject to the following conditions:
 *
 * The above copyright notice and this permission notice shall be included in
 * all copies or substantial portions of the Software.
 *
 * THE SOFTWARE IS PROVIDED "AS IS", WITHOUT WARRANTY OF ANY KIND, EXPRESS OR
 * IMPLIED, INCLUDING BUT NOT LIMITED TO THE WARRANTIES OF MERCHANTABILITY,
 * FITNESS FOR A PARTICULAR PURPOSE AND NONINFRINGEMENT.  IN NO EVENT SHALL
 * THE COPYRIGHT HOLDER(S) OR AUTHOR(S) BE LIABLE FOR ANY CLAIM, DAMAGES OR
 * OTHER LIABILITY, WHETHER IN AN ACTION OF CONTRACT, TORT OR OTHERWISE,
 * ARISING FROM, OUT OF OR IN CONNECTION WITH THE SOFTWARE OR THE USE OR
 * OTHER DEALINGS IN THE SOFTWARE.
 *
 * Authors: AMD
 *
 */

#ifndef MOD_HDCP_LOG_H_
#define MOD_HDCP_LOG_H_

#ifdef CONFIG_DRM_AMD_DC_HDCP
#define HDCP_LOG_ERR(hdcp, ...) DRM_WARN(__VA_ARGS__)
#define HDCP_LOG_VER(hdcp, ...) DRM_DEBUG_KMS(__VA_ARGS__)
#define HDCP_LOG_FSM(hdcp, ...) DRM_DEBUG_KMS(__VA_ARGS__)
#define HDCP_LOG_TOP(hdcp, ...) pr_debug("[HDCP_TOP]:"__VA_ARGS__)
#define HDCP_LOG_DDC(hdcp, ...) pr_debug("[HDCP_DDC]:"__VA_ARGS__)
#endif

/* default logs */
#define HDCP_ERROR_TRACE(hdcp, status) \
		HDCP_LOG_ERR(hdcp, \
<<<<<<< HEAD
			"[Link %d] WARNING %s IN STATE %s", \
=======
			"[Link %d] WARNING %s IN STATE %s STAY COUNT %d", \
>>>>>>> 04d5ce62
			hdcp->config.index, \
			mod_hdcp_status_to_str(status), \
			mod_hdcp_state_id_to_str(hdcp->state.id), \
			hdcp->state.stay_count)
#define HDCP_HDCP1_ENABLED_TRACE(hdcp, displayIndex) \
		HDCP_LOG_VER(hdcp, \
			"[Link %d] HDCP 1.4 enabled on display %d", \
			hdcp->config.index, displayIndex)
#define HDCP_HDCP2_ENABLED_TRACE(hdcp, displayIndex) \
		HDCP_LOG_VER(hdcp, \
			"[Link %d] HDCP 2.2 enabled on display %d", \
			hdcp->config.index, displayIndex)
<<<<<<< HEAD
=======
#define HDCP_HDCP1_DISABLED_TRACE(hdcp, displayIndex) \
		HDCP_LOG_VER(hdcp, \
			"[Link %d] HDCP 1.4 disabled on display %d", \
			hdcp->config.index, displayIndex)
#define HDCP_HDCP2_DISABLED_TRACE(hdcp, displayIndex) \
		HDCP_LOG_VER(hdcp, \
			"[Link %d] HDCP 2.2 disabled on display %d", \
			hdcp->config.index, displayIndex)

>>>>>>> 04d5ce62
/* state machine logs */
#define HDCP_REMOVE_DISPLAY_TRACE(hdcp, displayIndex) \
		HDCP_LOG_FSM(hdcp, \
			"[Link %d] HDCP_REMOVE_DISPLAY index %d", \
			hdcp->config.index, displayIndex)
#define HDCP_INPUT_PASS_TRACE(hdcp, str) \
		HDCP_LOG_FSM(hdcp, \
			"[Link %d]\tPASS %s", \
			hdcp->config.index, str)
#define HDCP_INPUT_FAIL_TRACE(hdcp, str) \
		HDCP_LOG_FSM(hdcp, \
			"[Link %d]\tFAIL %s", \
			hdcp->config.index, str)
#define HDCP_NEXT_STATE_TRACE(hdcp, id, output) do { \
		if (output->watchdog_timer_needed) \
			HDCP_LOG_FSM(hdcp, \
				"[Link %d] > %s with %d ms watchdog", \
				hdcp->config.index, \
				mod_hdcp_state_id_to_str(id), output->watchdog_timer_delay); \
		else \
			HDCP_LOG_FSM(hdcp, \
				"[Link %d] > %s", hdcp->config.index, \
				mod_hdcp_state_id_to_str(id)); \
} while (0)
#define HDCP_TIMEOUT_TRACE(hdcp) \
		HDCP_LOG_FSM(hdcp, "[Link %d] --> TIMEOUT", hdcp->config.index)
#define HDCP_CPIRQ_TRACE(hdcp) \
		HDCP_LOG_FSM(hdcp, "[Link %d] --> CPIRQ", hdcp->config.index)
#define HDCP_EVENT_TRACE(hdcp, event) \
		if (event == MOD_HDCP_EVENT_WATCHDOG_TIMEOUT) \
			HDCP_TIMEOUT_TRACE(hdcp); \
		else if (event == MOD_HDCP_EVENT_CPIRQ) \
			HDCP_CPIRQ_TRACE(hdcp)
/* TODO: find some way to tell if logging is off to save time */
#define HDCP_DDC_READ_TRACE(hdcp, msg_name, msg, msg_size) do { \
		mod_hdcp_dump_binary_message(msg, msg_size, hdcp->buf, \
				sizeof(hdcp->buf)); \
		HDCP_LOG_DDC(hdcp, "[Link %d] Read %s%s", hdcp->config.index, \
				msg_name, hdcp->buf); \
} while (0)
#define HDCP_DDC_WRITE_TRACE(hdcp, msg_name, msg, msg_size) do { \
		mod_hdcp_dump_binary_message(msg, msg_size, hdcp->buf, \
				sizeof(hdcp->buf)); \
		HDCP_LOG_DDC(hdcp, "[Link %d] Write %s%s", \
				hdcp->config.index, msg_name,\
				hdcp->buf); \
} while (0)
#define HDCP_FULL_DDC_TRACE(hdcp) do { \
	if (is_hdcp1(hdcp)) { \
		HDCP_DDC_READ_TRACE(hdcp, "BKSV", hdcp->auth.msg.hdcp1.bksv, \
				sizeof(hdcp->auth.msg.hdcp1.bksv)); \
		HDCP_DDC_READ_TRACE(hdcp, "BCAPS", &hdcp->auth.msg.hdcp1.bcaps, \
				sizeof(hdcp->auth.msg.hdcp1.bcaps)); \
<<<<<<< HEAD
=======
		HDCP_DDC_READ_TRACE(hdcp, "BSTATUS", \
				(uint8_t *)&hdcp->auth.msg.hdcp1.bstatus, \
				sizeof(hdcp->auth.msg.hdcp1.bstatus)); \
>>>>>>> 04d5ce62
		HDCP_DDC_WRITE_TRACE(hdcp, "AN", hdcp->auth.msg.hdcp1.an, \
				sizeof(hdcp->auth.msg.hdcp1.an)); \
		HDCP_DDC_WRITE_TRACE(hdcp, "AKSV", hdcp->auth.msg.hdcp1.aksv, \
				sizeof(hdcp->auth.msg.hdcp1.aksv)); \
		HDCP_DDC_WRITE_TRACE(hdcp, "AINFO", &hdcp->auth.msg.hdcp1.ainfo, \
				sizeof(hdcp->auth.msg.hdcp1.ainfo)); \
		HDCP_DDC_READ_TRACE(hdcp, "RI' / R0'", \
				(uint8_t *)&hdcp->auth.msg.hdcp1.r0p, \
				sizeof(hdcp->auth.msg.hdcp1.r0p)); \
		HDCP_DDC_READ_TRACE(hdcp, "BINFO", \
				(uint8_t *)&hdcp->auth.msg.hdcp1.binfo_dp, \
				sizeof(hdcp->auth.msg.hdcp1.binfo_dp)); \
		HDCP_DDC_READ_TRACE(hdcp, "KSVLIST", hdcp->auth.msg.hdcp1.ksvlist, \
				hdcp->auth.msg.hdcp1.ksvlist_size); \
		HDCP_DDC_READ_TRACE(hdcp, "V'", hdcp->auth.msg.hdcp1.vp, \
				sizeof(hdcp->auth.msg.hdcp1.vp)); \
	} else { \
		HDCP_DDC_READ_TRACE(hdcp, "HDCP2Version", \
				&hdcp->auth.msg.hdcp2.hdcp2version_hdmi, \
				sizeof(hdcp->auth.msg.hdcp2.hdcp2version_hdmi)); \
		HDCP_DDC_READ_TRACE(hdcp, "Rx Caps", hdcp->auth.msg.hdcp2.rxcaps_dp, \
				sizeof(hdcp->auth.msg.hdcp2.rxcaps_dp)); \
		HDCP_DDC_WRITE_TRACE(hdcp, "AKE Init", hdcp->auth.msg.hdcp2.ake_init, \
				sizeof(hdcp->auth.msg.hdcp2.ake_init)); \
		HDCP_DDC_READ_TRACE(hdcp, "AKE Cert", hdcp->auth.msg.hdcp2.ake_cert, \
				sizeof(hdcp->auth.msg.hdcp2.ake_cert)); \
		HDCP_DDC_WRITE_TRACE(hdcp, "Stored KM", \
				hdcp->auth.msg.hdcp2.ake_stored_km, \
				sizeof(hdcp->auth.msg.hdcp2.ake_stored_km)); \
		HDCP_DDC_WRITE_TRACE(hdcp, "No Stored KM", \
				hdcp->auth.msg.hdcp2.ake_no_stored_km, \
				sizeof(hdcp->auth.msg.hdcp2.ake_no_stored_km)); \
		HDCP_DDC_READ_TRACE(hdcp, "H'", hdcp->auth.msg.hdcp2.ake_h_prime, \
				sizeof(hdcp->auth.msg.hdcp2.ake_h_prime)); \
		HDCP_DDC_READ_TRACE(hdcp, "Pairing Info", \
				hdcp->auth.msg.hdcp2.ake_pairing_info, \
				sizeof(hdcp->auth.msg.hdcp2.ake_pairing_info)); \
		HDCP_DDC_WRITE_TRACE(hdcp, "LC Init", hdcp->auth.msg.hdcp2.lc_init, \
				sizeof(hdcp->auth.msg.hdcp2.lc_init)); \
		HDCP_DDC_READ_TRACE(hdcp, "L'", hdcp->auth.msg.hdcp2.lc_l_prime, \
				sizeof(hdcp->auth.msg.hdcp2.lc_l_prime)); \
		HDCP_DDC_WRITE_TRACE(hdcp, "Exchange KS", hdcp->auth.msg.hdcp2.ske_eks, \
				sizeof(hdcp->auth.msg.hdcp2.ske_eks)); \
		HDCP_DDC_READ_TRACE(hdcp, "Rx Status", \
				(uint8_t *)&hdcp->auth.msg.hdcp2.rxstatus, \
				sizeof(hdcp->auth.msg.hdcp2.rxstatus)); \
		HDCP_DDC_READ_TRACE(hdcp, "Rx Id List", \
				hdcp->auth.msg.hdcp2.rx_id_list, \
				hdcp->auth.msg.hdcp2.rx_id_list_size); \
		HDCP_DDC_WRITE_TRACE(hdcp, "Rx Id List Ack", \
				hdcp->auth.msg.hdcp2.repeater_auth_ack, \
				sizeof(hdcp->auth.msg.hdcp2.repeater_auth_ack)); \
		HDCP_DDC_WRITE_TRACE(hdcp, "Content Stream Management", \
				hdcp->auth.msg.hdcp2.repeater_auth_stream_manage, \
				hdcp->auth.msg.hdcp2.stream_manage_size); \
		HDCP_DDC_READ_TRACE(hdcp, "Stream Ready", \
				hdcp->auth.msg.hdcp2.repeater_auth_stream_ready, \
				sizeof(hdcp->auth.msg.hdcp2.repeater_auth_stream_ready)); \
		HDCP_DDC_WRITE_TRACE(hdcp, "Content Stream Type", \
				hdcp->auth.msg.hdcp2.content_stream_type_dp, \
				sizeof(hdcp->auth.msg.hdcp2.content_stream_type_dp)); \
	} \
} while (0)
#define HDCP_TOP_ADD_DISPLAY_TRACE(hdcp, i) \
		HDCP_LOG_TOP(hdcp, "[Link %d]\tadd display %d", \
				hdcp->config.index, i)
#define HDCP_TOP_REMOVE_DISPLAY_TRACE(hdcp, i) \
		HDCP_LOG_TOP(hdcp, "[Link %d]\tremove display %d", \
				hdcp->config.index, i)
#define HDCP_TOP_HDCP1_DESTROY_SESSION_TRACE(hdcp) \
		HDCP_LOG_TOP(hdcp, "[Link %d]\tdestroy hdcp1 session", \
				hdcp->config.index)
#define HDCP_TOP_HDCP2_DESTROY_SESSION_TRACE(hdcp) \
		HDCP_LOG_TOP(hdcp, "[Link %d]\tdestroy hdcp2 session", \
				hdcp->config.index)
#define HDCP_TOP_RESET_AUTH_TRACE(hdcp) \
		HDCP_LOG_TOP(hdcp, "[Link %d]\treset authentication", hdcp->config.index)
#define HDCP_TOP_RESET_CONN_TRACE(hdcp) \
		HDCP_LOG_TOP(hdcp, "[Link %d]\treset connection", hdcp->config.index)
#define HDCP_TOP_INTERFACE_TRACE(hdcp) do { \
		HDCP_LOG_TOP(hdcp, "\n"); \
		HDCP_LOG_TOP(hdcp, "[Link %d] %s", hdcp->config.index, __func__); \
} while (0)
#define HDCP_TOP_INTERFACE_TRACE_WITH_INDEX(hdcp, i) do { \
		HDCP_LOG_TOP(hdcp, "\n"); \
		HDCP_LOG_TOP(hdcp, "[Link %d] %s display %d", hdcp->config.index, __func__, i); \
} while (0)

#endif // MOD_HDCP_LOG_H_<|MERGE_RESOLUTION|>--- conflicted
+++ resolved
@@ -37,11 +37,7 @@
 /* default logs */
 #define HDCP_ERROR_TRACE(hdcp, status) \
 		HDCP_LOG_ERR(hdcp, \
-<<<<<<< HEAD
-			"[Link %d] WARNING %s IN STATE %s", \
-=======
 			"[Link %d] WARNING %s IN STATE %s STAY COUNT %d", \
->>>>>>> 04d5ce62
 			hdcp->config.index, \
 			mod_hdcp_status_to_str(status), \
 			mod_hdcp_state_id_to_str(hdcp->state.id), \
@@ -54,8 +50,6 @@
 		HDCP_LOG_VER(hdcp, \
 			"[Link %d] HDCP 2.2 enabled on display %d", \
 			hdcp->config.index, displayIndex)
-<<<<<<< HEAD
-=======
 #define HDCP_HDCP1_DISABLED_TRACE(hdcp, displayIndex) \
 		HDCP_LOG_VER(hdcp, \
 			"[Link %d] HDCP 1.4 disabled on display %d", \
@@ -65,7 +59,6 @@
 			"[Link %d] HDCP 2.2 disabled on display %d", \
 			hdcp->config.index, displayIndex)
 
->>>>>>> 04d5ce62
 /* state machine logs */
 #define HDCP_REMOVE_DISPLAY_TRACE(hdcp, displayIndex) \
 		HDCP_LOG_FSM(hdcp, \
@@ -119,12 +112,9 @@
 				sizeof(hdcp->auth.msg.hdcp1.bksv)); \
 		HDCP_DDC_READ_TRACE(hdcp, "BCAPS", &hdcp->auth.msg.hdcp1.bcaps, \
 				sizeof(hdcp->auth.msg.hdcp1.bcaps)); \
-<<<<<<< HEAD
-=======
 		HDCP_DDC_READ_TRACE(hdcp, "BSTATUS", \
 				(uint8_t *)&hdcp->auth.msg.hdcp1.bstatus, \
 				sizeof(hdcp->auth.msg.hdcp1.bstatus)); \
->>>>>>> 04d5ce62
 		HDCP_DDC_WRITE_TRACE(hdcp, "AN", hdcp->auth.msg.hdcp1.an, \
 				sizeof(hdcp->auth.msg.hdcp1.an)); \
 		HDCP_DDC_WRITE_TRACE(hdcp, "AKSV", hdcp->auth.msg.hdcp1.aksv, \
