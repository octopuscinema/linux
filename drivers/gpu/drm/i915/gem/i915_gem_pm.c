--- conflicted
+++ resolved
@@ -262,11 +262,7 @@
 	 * guarantee that the context image is complete. So let's just reset
 	 * it and start again.
 	 */
-<<<<<<< HEAD
-	if (intel_gt_resume(i915))
-=======
 	if (intel_gt_resume(&i915->gt))
->>>>>>> e0e712fe
 		goto err_wedged;
 
 	intel_uc_resume(&i915->gt.uc);
