/* i915_drv.h -- Private header for the I915 driver -*- linux-c -*-
 */
/*
 *
 * Copyright 2003 Tungsten Graphics, Inc., Cedar Park, Texas.
 * All Rights Reserved.
 *
 * Permission is hereby granted, free of charge, to any person obtaining a
 * copy of this software and associated documentation files (the
 * "Software"), to deal in the Software without restriction, including
 * without limitation the rights to use, copy, modify, merge, publish,
 * distribute, sub license, and/or sell copies of the Software, and to
 * permit persons to whom the Software is furnished to do so, subject to
 * the following conditions:
 *
 * The above copyright notice and this permission notice (including the
 * next paragraph) shall be included in all copies or substantial portions
 * of the Software.
 *
 * THE SOFTWARE IS PROVIDED "AS IS", WITHOUT WARRANTY OF ANY KIND, EXPRESS
 * OR IMPLIED, INCLUDING BUT NOT LIMITED TO THE WARRANTIES OF
 * MERCHANTABILITY, FITNESS FOR A PARTICULAR PURPOSE AND NON-INFRINGEMENT.
 * IN NO EVENT SHALL TUNGSTEN GRAPHICS AND/OR ITS SUPPLIERS BE LIABLE FOR
 * ANY CLAIM, DAMAGES OR OTHER LIABILITY, WHETHER IN AN ACTION OF CONTRACT,
 * TORT OR OTHERWISE, ARISING FROM, OUT OF OR IN CONNECTION WITH THE
 * SOFTWARE OR THE USE OR OTHER DEALINGS IN THE SOFTWARE.
 *
 */

#ifndef _I915_DRV_H_
#define _I915_DRV_H_

#include <uapi/drm/i915_drm.h>
#include <uapi/drm/drm_fourcc.h>

#include <linux/io-mapping.h>
#include <linux/i2c.h>
#include <linux/i2c-algo-bit.h>
#include <linux/backlight.h>
#include <linux/hashtable.h>
#include <linux/intel-iommu.h>
#include <linux/kref.h>
#include <linux/pm_qos.h>
#include <linux/reservation.h>
#include <linux/shmem_fs.h>

#include <drm/drmP.h>
#include <drm/intel-gtt.h>
#include <drm/drm_legacy.h> /* for struct drm_dma_handle */
#include <drm/drm_gem.h>
#include <drm/drm_auth.h>
#include <drm/drm_cache.h>

#include "i915_params.h"
#include "i915_reg.h"
#include "i915_utils.h"

#include "intel_bios.h"
#include "intel_dpll_mgr.h"
#include "intel_uc.h"
#include "intel_lrc.h"
#include "intel_ringbuffer.h"

#include "i915_gem.h"
#include "i915_gem_context.h"
#include "i915_gem_fence_reg.h"
#include "i915_gem_object.h"
#include "i915_gem_gtt.h"
#include "i915_gem_render_state.h"
#include "i915_gem_request.h"
#include "i915_gem_timeline.h"

#include "i915_vma.h"

#include "intel_gvt.h"

/* General customization:
 */

#define DRIVER_NAME		"i915"
#define DRIVER_DESC		"Intel Graphics"
#define DRIVER_DATE		"20170123"
#define DRIVER_TIMESTAMP	1485156432

#undef WARN_ON
/* Many gcc seem to no see through this and fall over :( */
#if 0
#define WARN_ON(x) ({ \
	bool __i915_warn_cond = (x); \
	if (__builtin_constant_p(__i915_warn_cond)) \
		BUILD_BUG_ON(__i915_warn_cond); \
	WARN(__i915_warn_cond, "WARN_ON(" #x ")"); })
#else
#define WARN_ON(x) WARN((x), "%s", "WARN_ON(" __stringify(x) ")")
#endif

#undef WARN_ON_ONCE
#define WARN_ON_ONCE(x) WARN_ONCE((x), "%s", "WARN_ON_ONCE(" __stringify(x) ")")

#define MISSING_CASE(x) WARN(1, "Missing switch case (%lu) in %s\n", \
			     (long) (x), __func__);

/* Use I915_STATE_WARN(x) and I915_STATE_WARN_ON() (rather than WARN() and
 * WARN_ON()) for hw state sanity checks to check for unexpected conditions
 * which may not necessarily be a user visible problem.  This will either
 * WARN() or DRM_ERROR() depending on the verbose_checks moduleparam, to
 * enable distros and users to tailor their preferred amount of i915 abrt
 * spam.
 */
#define I915_STATE_WARN(condition, format...) ({			\
	int __ret_warn_on = !!(condition);				\
	if (unlikely(__ret_warn_on))					\
		if (!WARN(i915.verbose_state_checks, format))		\
			DRM_ERROR(format);				\
	unlikely(__ret_warn_on);					\
})

#define I915_STATE_WARN_ON(x)						\
	I915_STATE_WARN((x), "%s", "WARN_ON(" __stringify(x) ")")

bool __i915_inject_load_failure(const char *func, int line);
#define i915_inject_load_failure() \
	__i915_inject_load_failure(__func__, __LINE__)

typedef struct {
	uint32_t val;
} uint_fixed_16_16_t;

#define FP_16_16_MAX ({ \
	uint_fixed_16_16_t fp; \
	fp.val = UINT_MAX; \
	fp; \
})

static inline uint_fixed_16_16_t u32_to_fixed_16_16(uint32_t val)
{
	uint_fixed_16_16_t fp;

	WARN_ON(val >> 16);

	fp.val = val << 16;
	return fp;
}

static inline uint32_t fixed_16_16_to_u32_round_up(uint_fixed_16_16_t fp)
{
	return DIV_ROUND_UP(fp.val, 1 << 16);
}

static inline uint32_t fixed_16_16_to_u32(uint_fixed_16_16_t fp)
{
	return fp.val >> 16;
}

static inline uint_fixed_16_16_t min_fixed_16_16(uint_fixed_16_16_t min1,
						 uint_fixed_16_16_t min2)
{
	uint_fixed_16_16_t min;

	min.val = min(min1.val, min2.val);
	return min;
}

static inline uint_fixed_16_16_t max_fixed_16_16(uint_fixed_16_16_t max1,
						 uint_fixed_16_16_t max2)
{
	uint_fixed_16_16_t max;

	max.val = max(max1.val, max2.val);
	return max;
}

static inline uint_fixed_16_16_t fixed_16_16_div_round_up(uint32_t val,
							  uint32_t d)
{
	uint_fixed_16_16_t fp, res;

	fp = u32_to_fixed_16_16(val);
	res.val = DIV_ROUND_UP(fp.val, d);
	return res;
}

static inline uint_fixed_16_16_t fixed_16_16_div_round_up_u64(uint32_t val,
							      uint32_t d)
{
	uint_fixed_16_16_t res;
	uint64_t interm_val;

	interm_val = (uint64_t)val << 16;
	interm_val = DIV_ROUND_UP_ULL(interm_val, d);
	WARN_ON(interm_val >> 32);
	res.val = (uint32_t) interm_val;

	return res;
}

static inline uint_fixed_16_16_t mul_u32_fixed_16_16(uint32_t val,
						     uint_fixed_16_16_t mul)
{
	uint64_t intermediate_val;
	uint_fixed_16_16_t fp;

	intermediate_val = (uint64_t) val * mul.val;
	WARN_ON(intermediate_val >> 32);
	fp.val = (uint32_t) intermediate_val;
	return fp;
}

static inline const char *yesno(bool v)
{
	return v ? "yes" : "no";
}

static inline const char *onoff(bool v)
{
	return v ? "on" : "off";
}

static inline const char *enableddisabled(bool v)
{
	return v ? "enabled" : "disabled";
}

enum pipe {
	INVALID_PIPE = -1,
	PIPE_A = 0,
	PIPE_B,
	PIPE_C,
	_PIPE_EDP,
	I915_MAX_PIPES = _PIPE_EDP
};
#define pipe_name(p) ((p) + 'A')

enum transcoder {
	TRANSCODER_A = 0,
	TRANSCODER_B,
	TRANSCODER_C,
	TRANSCODER_EDP,
	TRANSCODER_DSI_A,
	TRANSCODER_DSI_C,
	I915_MAX_TRANSCODERS
};

static inline const char *transcoder_name(enum transcoder transcoder)
{
	switch (transcoder) {
	case TRANSCODER_A:
		return "A";
	case TRANSCODER_B:
		return "B";
	case TRANSCODER_C:
		return "C";
	case TRANSCODER_EDP:
		return "EDP";
	case TRANSCODER_DSI_A:
		return "DSI A";
	case TRANSCODER_DSI_C:
		return "DSI C";
	default:
		return "<invalid>";
	}
}

static inline bool transcoder_is_dsi(enum transcoder transcoder)
{
	return transcoder == TRANSCODER_DSI_A || transcoder == TRANSCODER_DSI_C;
}

/*
 * Global legacy plane identifier. Valid only for primary/sprite
 * planes on pre-g4x, and only for primary planes on g4x+.
 */
enum plane {
	PLANE_A,
	PLANE_B,
	PLANE_C,
};
#define plane_name(p) ((p) + 'A')

#define sprite_name(p, s) ((p) * INTEL_INFO(dev_priv)->num_sprites[(p)] + (s) + 'A')

/*
 * Per-pipe plane identifier.
 * I915_MAX_PLANES in the enum below is the maximum (across all platforms)
 * number of planes per CRTC.  Not all platforms really have this many planes,
 * which means some arrays of size I915_MAX_PLANES may have unused entries
 * between the topmost sprite plane and the cursor plane.
 *
 * This is expected to be passed to various register macros
 * (eg. PLANE_CTL(), PS_PLANE_SEL(), etc.) so adjust with care.
 */
enum plane_id {
	PLANE_PRIMARY,
	PLANE_SPRITE0,
	PLANE_SPRITE1,
	PLANE_CURSOR,
	I915_MAX_PLANES,
};

#define for_each_plane_id_on_crtc(__crtc, __p) \
	for ((__p) = PLANE_PRIMARY; (__p) < I915_MAX_PLANES; (__p)++) \
		for_each_if ((__crtc)->plane_ids_mask & BIT(__p))

enum port {
	PORT_NONE = -1,
	PORT_A = 0,
	PORT_B,
	PORT_C,
	PORT_D,
	PORT_E,
	I915_MAX_PORTS
};
#define port_name(p) ((p) + 'A')

#define I915_NUM_PHYS_VLV 2

enum dpio_channel {
	DPIO_CH0,
	DPIO_CH1
};

enum dpio_phy {
	DPIO_PHY0,
	DPIO_PHY1,
	DPIO_PHY2,
};

enum intel_display_power_domain {
	POWER_DOMAIN_PIPE_A,
	POWER_DOMAIN_PIPE_B,
	POWER_DOMAIN_PIPE_C,
	POWER_DOMAIN_PIPE_A_PANEL_FITTER,
	POWER_DOMAIN_PIPE_B_PANEL_FITTER,
	POWER_DOMAIN_PIPE_C_PANEL_FITTER,
	POWER_DOMAIN_TRANSCODER_A,
	POWER_DOMAIN_TRANSCODER_B,
	POWER_DOMAIN_TRANSCODER_C,
	POWER_DOMAIN_TRANSCODER_EDP,
	POWER_DOMAIN_TRANSCODER_DSI_A,
	POWER_DOMAIN_TRANSCODER_DSI_C,
	POWER_DOMAIN_PORT_DDI_A_LANES,
	POWER_DOMAIN_PORT_DDI_B_LANES,
	POWER_DOMAIN_PORT_DDI_C_LANES,
	POWER_DOMAIN_PORT_DDI_D_LANES,
	POWER_DOMAIN_PORT_DDI_E_LANES,
	POWER_DOMAIN_PORT_DSI,
	POWER_DOMAIN_PORT_CRT,
	POWER_DOMAIN_PORT_OTHER,
	POWER_DOMAIN_VGA,
	POWER_DOMAIN_AUDIO,
	POWER_DOMAIN_PLLS,
	POWER_DOMAIN_AUX_A,
	POWER_DOMAIN_AUX_B,
	POWER_DOMAIN_AUX_C,
	POWER_DOMAIN_AUX_D,
	POWER_DOMAIN_GMBUS,
	POWER_DOMAIN_MODESET,
	POWER_DOMAIN_INIT,

	POWER_DOMAIN_NUM,
};

#define POWER_DOMAIN_PIPE(pipe) ((pipe) + POWER_DOMAIN_PIPE_A)
#define POWER_DOMAIN_PIPE_PANEL_FITTER(pipe) \
		((pipe) + POWER_DOMAIN_PIPE_A_PANEL_FITTER)
#define POWER_DOMAIN_TRANSCODER(tran) \
	((tran) == TRANSCODER_EDP ? POWER_DOMAIN_TRANSCODER_EDP : \
	 (tran) + POWER_DOMAIN_TRANSCODER_A)

enum hpd_pin {
	HPD_NONE = 0,
	HPD_TV = HPD_NONE,     /* TV is known to be unreliable */
	HPD_CRT,
	HPD_SDVO_B,
	HPD_SDVO_C,
	HPD_PORT_A,
	HPD_PORT_B,
	HPD_PORT_C,
	HPD_PORT_D,
	HPD_PORT_E,
	HPD_NUM_PINS
};

#define for_each_hpd_pin(__pin) \
	for ((__pin) = (HPD_NONE + 1); (__pin) < HPD_NUM_PINS; (__pin)++)

struct i915_hotplug {
	struct work_struct hotplug_work;

	struct {
		unsigned long last_jiffies;
		int count;
		enum {
			HPD_ENABLED = 0,
			HPD_DISABLED = 1,
			HPD_MARK_DISABLED = 2
		} state;
	} stats[HPD_NUM_PINS];
	u32 event_bits;
	struct delayed_work reenable_work;

	struct intel_digital_port *irq_port[I915_MAX_PORTS];
	u32 long_port_mask;
	u32 short_port_mask;
	struct work_struct dig_port_work;

	struct work_struct poll_init_work;
	bool poll_enabled;

	/*
	 * if we get a HPD irq from DP and a HPD irq from non-DP
	 * the non-DP HPD could block the workqueue on a mode config
	 * mutex getting, that userspace may have taken. However
	 * userspace is waiting on the DP workqueue to run which is
	 * blocked behind the non-DP one.
	 */
	struct workqueue_struct *dp_wq;
};

#define I915_GEM_GPU_DOMAINS \
	(I915_GEM_DOMAIN_RENDER | \
	 I915_GEM_DOMAIN_SAMPLER | \
	 I915_GEM_DOMAIN_COMMAND | \
	 I915_GEM_DOMAIN_INSTRUCTION | \
	 I915_GEM_DOMAIN_VERTEX)

#define for_each_pipe(__dev_priv, __p) \
	for ((__p) = 0; (__p) < INTEL_INFO(__dev_priv)->num_pipes; (__p)++)
#define for_each_pipe_masked(__dev_priv, __p, __mask) \
	for ((__p) = 0; (__p) < INTEL_INFO(__dev_priv)->num_pipes; (__p)++) \
		for_each_if ((__mask) & (1 << (__p)))
#define for_each_universal_plane(__dev_priv, __pipe, __p)		\
	for ((__p) = 0;							\
	     (__p) < INTEL_INFO(__dev_priv)->num_sprites[(__pipe)] + 1;	\
	     (__p)++)
#define for_each_sprite(__dev_priv, __p, __s)				\
	for ((__s) = 0;							\
	     (__s) < INTEL_INFO(__dev_priv)->num_sprites[(__p)];	\
	     (__s)++)

#define for_each_port_masked(__port, __ports_mask) \
	for ((__port) = PORT_A; (__port) < I915_MAX_PORTS; (__port)++)	\
		for_each_if ((__ports_mask) & (1 << (__port)))

#define for_each_crtc(dev, crtc) \
	list_for_each_entry(crtc, &(dev)->mode_config.crtc_list, head)

#define for_each_intel_plane(dev, intel_plane) \
	list_for_each_entry(intel_plane,			\
			    &(dev)->mode_config.plane_list,	\
			    base.head)

#define for_each_intel_plane_mask(dev, intel_plane, plane_mask)		\
	list_for_each_entry(intel_plane,				\
			    &(dev)->mode_config.plane_list,		\
			    base.head)					\
		for_each_if ((plane_mask) &				\
			     (1 << drm_plane_index(&intel_plane->base)))

#define for_each_intel_plane_on_crtc(dev, intel_crtc, intel_plane)	\
	list_for_each_entry(intel_plane,				\
			    &(dev)->mode_config.plane_list,		\
			    base.head)					\
		for_each_if ((intel_plane)->pipe == (intel_crtc)->pipe)

#define for_each_intel_crtc(dev, intel_crtc)				\
	list_for_each_entry(intel_crtc,					\
			    &(dev)->mode_config.crtc_list,		\
			    base.head)

#define for_each_intel_crtc_mask(dev, intel_crtc, crtc_mask)		\
	list_for_each_entry(intel_crtc,					\
			    &(dev)->mode_config.crtc_list,		\
			    base.head)					\
		for_each_if ((crtc_mask) & (1 << drm_crtc_index(&intel_crtc->base)))

#define for_each_intel_encoder(dev, intel_encoder)		\
	list_for_each_entry(intel_encoder,			\
			    &(dev)->mode_config.encoder_list,	\
			    base.head)

#define for_each_intel_connector(dev, intel_connector)		\
	list_for_each_entry(intel_connector,			\
			    &(dev)->mode_config.connector_list,	\
			    base.head)

#define for_each_encoder_on_crtc(dev, __crtc, intel_encoder) \
	list_for_each_entry((intel_encoder), &(dev)->mode_config.encoder_list, base.head) \
		for_each_if ((intel_encoder)->base.crtc == (__crtc))

#define for_each_connector_on_encoder(dev, __encoder, intel_connector) \
	list_for_each_entry((intel_connector), &(dev)->mode_config.connector_list, base.head) \
		for_each_if ((intel_connector)->base.encoder == (__encoder))

#define for_each_power_domain(domain, mask)				\
	for ((domain) = 0; (domain) < POWER_DOMAIN_NUM; (domain)++)	\
		for_each_if ((1 << (domain)) & (mask))

struct drm_i915_private;
struct i915_mm_struct;
struct i915_mmu_object;

struct drm_i915_file_private {
	struct drm_i915_private *dev_priv;
	struct drm_file *file;

	struct {
		spinlock_t lock;
		struct list_head request_list;
/* 20ms is a fairly arbitrary limit (greater than the average frame time)
 * chosen to prevent the CPU getting more than a frame ahead of the GPU
 * (when using lax throttling for the frontbuffer). We also use it to
 * offer free GPU waitboosts for severely congested workloads.
 */
#define DRM_I915_THROTTLE_JIFFIES msecs_to_jiffies(20)
	} mm;
	struct idr context_idr;

	struct intel_rps_client {
		struct list_head link;
		unsigned boosts;
	} rps;

	unsigned int bsd_engine;

/* Client can have a maximum of 3 contexts banned before
 * it is denied of creating new contexts. As one context
 * ban needs 4 consecutive hangs, and more if there is
 * progress in between, this is a last resort stop gap measure
 * to limit the badly behaving clients access to gpu.
 */
#define I915_MAX_CLIENT_CONTEXT_BANS 3
	int context_bans;
};

/* Used by dp and fdi links */
struct intel_link_m_n {
	uint32_t	tu;
	uint32_t	gmch_m;
	uint32_t	gmch_n;
	uint32_t	link_m;
	uint32_t	link_n;
};

void intel_link_compute_m_n(int bpp, int nlanes,
			    int pixel_clock, int link_clock,
			    struct intel_link_m_n *m_n);

/* Interface history:
 *
 * 1.1: Original.
 * 1.2: Add Power Management
 * 1.3: Add vblank support
 * 1.4: Fix cmdbuffer path, add heap destroy
 * 1.5: Add vblank pipe configuration
 * 1.6: - New ioctl for scheduling buffer swaps on vertical blank
 *      - Support vertical blank on secondary display pipe
 */
#define DRIVER_MAJOR		1
#define DRIVER_MINOR		6
#define DRIVER_PATCHLEVEL	0

struct opregion_header;
struct opregion_acpi;
struct opregion_swsci;
struct opregion_asle;

struct intel_opregion {
	struct opregion_header *header;
	struct opregion_acpi *acpi;
	struct opregion_swsci *swsci;
	u32 swsci_gbda_sub_functions;
	u32 swsci_sbcb_sub_functions;
	struct opregion_asle *asle;
	void *rvda;
	const void *vbt;
	u32 vbt_size;
	u32 *lid_state;
	struct work_struct asle_work;
};
#define OPREGION_SIZE            (8*1024)

struct intel_overlay;
struct intel_overlay_error_state;

struct sdvo_device_mapping {
	u8 initialized;
	u8 dvo_port;
	u8 slave_addr;
	u8 dvo_wiring;
	u8 i2c_pin;
	u8 ddc_pin;
};

struct intel_connector;
struct intel_encoder;
struct intel_atomic_state;
struct intel_crtc_state;
struct intel_initial_plane_config;
struct intel_crtc;
struct intel_limit;
struct dpll;

struct drm_i915_display_funcs {
	int (*get_display_clock_speed)(struct drm_i915_private *dev_priv);
	int (*get_fifo_size)(struct drm_i915_private *dev_priv, int plane);
	int (*compute_pipe_wm)(struct intel_crtc_state *cstate);
	int (*compute_intermediate_wm)(struct drm_device *dev,
				       struct intel_crtc *intel_crtc,
				       struct intel_crtc_state *newstate);
	void (*initial_watermarks)(struct intel_atomic_state *state,
				   struct intel_crtc_state *cstate);
	void (*atomic_update_watermarks)(struct intel_atomic_state *state,
					 struct intel_crtc_state *cstate);
	void (*optimize_watermarks)(struct intel_atomic_state *state,
				    struct intel_crtc_state *cstate);
	int (*compute_global_watermarks)(struct drm_atomic_state *state);
	void (*update_wm)(struct intel_crtc *crtc);
	int (*modeset_calc_cdclk)(struct drm_atomic_state *state);
	void (*modeset_commit_cdclk)(struct drm_atomic_state *state);
	/* Returns the active state of the crtc, and if the crtc is active,
	 * fills out the pipe-config with the hw state. */
	bool (*get_pipe_config)(struct intel_crtc *,
				struct intel_crtc_state *);
	void (*get_initial_plane_config)(struct intel_crtc *,
					 struct intel_initial_plane_config *);
	int (*crtc_compute_clock)(struct intel_crtc *crtc,
				  struct intel_crtc_state *crtc_state);
	void (*crtc_enable)(struct intel_crtc_state *pipe_config,
			    struct drm_atomic_state *old_state);
	void (*crtc_disable)(struct intel_crtc_state *old_crtc_state,
			     struct drm_atomic_state *old_state);
	void (*update_crtcs)(struct drm_atomic_state *state,
			     unsigned int *crtc_vblank_mask);
	void (*audio_codec_enable)(struct drm_connector *connector,
				   struct intel_encoder *encoder,
				   const struct drm_display_mode *adjusted_mode);
	void (*audio_codec_disable)(struct intel_encoder *encoder);
	void (*fdi_link_train)(struct drm_crtc *crtc);
	void (*init_clock_gating)(struct drm_i915_private *dev_priv);
	int (*queue_flip)(struct drm_device *dev, struct drm_crtc *crtc,
			  struct drm_framebuffer *fb,
			  struct drm_i915_gem_object *obj,
			  struct drm_i915_gem_request *req,
			  uint32_t flags);
	void (*hpd_irq_setup)(struct drm_i915_private *dev_priv);
	/* clock updates for mode set */
	/* cursor updates */
	/* render clock increase/decrease */
	/* display clock increase/decrease */
	/* pll clock increase/decrease */

	void (*load_csc_matrix)(struct drm_crtc_state *crtc_state);
	void (*load_luts)(struct drm_crtc_state *crtc_state);
};

enum forcewake_domain_id {
	FW_DOMAIN_ID_RENDER = 0,
	FW_DOMAIN_ID_BLITTER,
	FW_DOMAIN_ID_MEDIA,

	FW_DOMAIN_ID_COUNT
};

enum forcewake_domains {
	FORCEWAKE_RENDER = (1 << FW_DOMAIN_ID_RENDER),
	FORCEWAKE_BLITTER = (1 << FW_DOMAIN_ID_BLITTER),
	FORCEWAKE_MEDIA	= (1 << FW_DOMAIN_ID_MEDIA),
	FORCEWAKE_ALL = (FORCEWAKE_RENDER |
			 FORCEWAKE_BLITTER |
			 FORCEWAKE_MEDIA)
};

#define FW_REG_READ  (1)
#define FW_REG_WRITE (2)

enum decoupled_power_domain {
	GEN9_DECOUPLED_PD_BLITTER = 0,
	GEN9_DECOUPLED_PD_RENDER,
	GEN9_DECOUPLED_PD_MEDIA,
	GEN9_DECOUPLED_PD_ALL
};

enum decoupled_ops {
	GEN9_DECOUPLED_OP_WRITE = 0,
	GEN9_DECOUPLED_OP_READ
};

enum forcewake_domains
intel_uncore_forcewake_for_reg(struct drm_i915_private *dev_priv,
			       i915_reg_t reg, unsigned int op);

struct intel_uncore_funcs {
	void (*force_wake_get)(struct drm_i915_private *dev_priv,
							enum forcewake_domains domains);
	void (*force_wake_put)(struct drm_i915_private *dev_priv,
							enum forcewake_domains domains);

	uint8_t  (*mmio_readb)(struct drm_i915_private *dev_priv, i915_reg_t r, bool trace);
	uint16_t (*mmio_readw)(struct drm_i915_private *dev_priv, i915_reg_t r, bool trace);
	uint32_t (*mmio_readl)(struct drm_i915_private *dev_priv, i915_reg_t r, bool trace);
	uint64_t (*mmio_readq)(struct drm_i915_private *dev_priv, i915_reg_t r, bool trace);

	void (*mmio_writeb)(struct drm_i915_private *dev_priv, i915_reg_t r,
				uint8_t val, bool trace);
	void (*mmio_writew)(struct drm_i915_private *dev_priv, i915_reg_t r,
				uint16_t val, bool trace);
	void (*mmio_writel)(struct drm_i915_private *dev_priv, i915_reg_t r,
				uint32_t val, bool trace);
};

struct intel_forcewake_range {
	u32 start;
	u32 end;

	enum forcewake_domains domains;
};

struct intel_uncore {
	spinlock_t lock; /** lock is also taken in irq contexts. */

	const struct intel_forcewake_range *fw_domains_table;
	unsigned int fw_domains_table_entries;

	struct intel_uncore_funcs funcs;

	unsigned fifo_count;

	enum forcewake_domains fw_domains;
	enum forcewake_domains fw_domains_active;

	struct intel_uncore_forcewake_domain {
		struct drm_i915_private *i915;
		enum forcewake_domain_id id;
		enum forcewake_domains mask;
		unsigned wake_count;
		struct hrtimer timer;
		i915_reg_t reg_set;
		u32 val_set;
		u32 val_clear;
		i915_reg_t reg_ack;
		i915_reg_t reg_post;
		u32 val_reset;
	} fw_domain[FW_DOMAIN_ID_COUNT];

	int unclaimed_mmio_check;
};

/* Iterate over initialised fw domains */
#define for_each_fw_domain_masked(domain__, mask__, dev_priv__) \
	for ((domain__) = &(dev_priv__)->uncore.fw_domain[0]; \
	     (domain__) < &(dev_priv__)->uncore.fw_domain[FW_DOMAIN_ID_COUNT]; \
	     (domain__)++) \
		for_each_if ((mask__) & (domain__)->mask)

#define for_each_fw_domain(domain__, dev_priv__) \
	for_each_fw_domain_masked(domain__, FORCEWAKE_ALL, dev_priv__)

#define CSR_VERSION(major, minor)	((major) << 16 | (minor))
#define CSR_VERSION_MAJOR(version)	((version) >> 16)
#define CSR_VERSION_MINOR(version)	((version) & 0xffff)

struct intel_csr {
	struct work_struct work;
	const char *fw_path;
	uint32_t *dmc_payload;
	uint32_t dmc_fw_size;
	uint32_t version;
	uint32_t mmio_count;
	i915_reg_t mmioaddr[8];
	uint32_t mmiodata[8];
	uint32_t dc_state;
	uint32_t allowed_dc_mask;
};

#define DEV_INFO_FOR_EACH_FLAG(func) \
	func(is_mobile); \
	func(is_lp); \
	func(is_alpha_support); \
	/* Keep has_* in alphabetical order */ \
	func(has_64bit_reloc); \
	func(has_aliasing_ppgtt); \
	func(has_csr); \
	func(has_ddi); \
	func(has_decoupled_mmio); \
	func(has_dp_mst); \
	func(has_fbc); \
	func(has_fpga_dbg); \
	func(has_full_ppgtt); \
	func(has_full_48bit_ppgtt); \
	func(has_gmbus_irq); \
	func(has_gmch_display); \
	func(has_guc); \
	func(has_hotplug); \
	func(has_hw_contexts); \
	func(has_l3_dpf); \
	func(has_llc); \
	func(has_logical_ring_contexts); \
	func(has_overlay); \
	func(has_pipe_cxsr); \
	func(has_pooled_eu); \
	func(has_psr); \
	func(has_rc6); \
	func(has_rc6p); \
	func(has_resource_streamer); \
	func(has_runtime_pm); \
	func(has_snoop); \
	func(cursor_needs_physical); \
	func(hws_needs_physical); \
	func(overlay_needs_physical); \
	func(supports_tv);

struct sseu_dev_info {
	u8 slice_mask;
	u8 subslice_mask;
	u8 eu_total;
	u8 eu_per_subslice;
	u8 min_eu_in_pool;
	/* For each slice, which subslice(s) has(have) 7 EUs (bitfield)? */
	u8 subslice_7eu[3];
	u8 has_slice_pg:1;
	u8 has_subslice_pg:1;
	u8 has_eu_pg:1;
};

static inline unsigned int sseu_subslice_total(const struct sseu_dev_info *sseu)
{
	return hweight8(sseu->slice_mask) * hweight8(sseu->subslice_mask);
}

/* Keep in gen based order, and chronological order within a gen */
enum intel_platform {
	INTEL_PLATFORM_UNINITIALIZED = 0,
	INTEL_I830,
	INTEL_I845G,
	INTEL_I85X,
	INTEL_I865G,
	INTEL_I915G,
	INTEL_I915GM,
	INTEL_I945G,
	INTEL_I945GM,
	INTEL_G33,
	INTEL_PINEVIEW,
	INTEL_I965G,
	INTEL_I965GM,
	INTEL_G45,
	INTEL_GM45,
	INTEL_IRONLAKE,
	INTEL_SANDYBRIDGE,
	INTEL_IVYBRIDGE,
	INTEL_VALLEYVIEW,
	INTEL_HASWELL,
	INTEL_BROADWELL,
	INTEL_CHERRYVIEW,
	INTEL_SKYLAKE,
	INTEL_BROXTON,
	INTEL_KABYLAKE,
	INTEL_GEMINILAKE,
};

struct intel_device_info {
	u32 display_mmio_offset;
	u16 device_id;
	u8 num_pipes;
	u8 num_sprites[I915_MAX_PIPES];
	u8 num_scalers[I915_MAX_PIPES];
	u8 gen;
	u16 gen_mask;
	enum intel_platform platform;
	u8 ring_mask; /* Rings supported by the HW */
	u8 num_rings;
#define DEFINE_FLAG(name) u8 name:1
	DEV_INFO_FOR_EACH_FLAG(DEFINE_FLAG);
#undef DEFINE_FLAG
	u16 ddb_size; /* in blocks */
	/* Register offsets for the various display pipes and transcoders */
	int pipe_offsets[I915_MAX_TRANSCODERS];
	int trans_offsets[I915_MAX_TRANSCODERS];
	int palette_offsets[I915_MAX_PIPES];
	int cursor_offsets[I915_MAX_PIPES];

	/* Slice/subslice/EU info */
	struct sseu_dev_info sseu;

	struct color_luts {
		u16 degamma_lut_size;
		u16 gamma_lut_size;
	} color;
};

struct intel_display_error_state;

struct drm_i915_error_state {
	struct kref ref;
	struct timeval time;
	struct timeval boottime;
	struct timeval uptime;

	struct drm_i915_private *i915;

	char error_msg[128];
	bool simulated;
	int iommu;
	u32 reset_count;
	u32 suspend_count;
	struct intel_device_info device_info;

	/* Generic register state */
	u32 eir;
	u32 pgtbl_er;
	u32 ier;
	u32 gtier[4];
	u32 ccid;
	u32 derrmr;
	u32 forcewake;
	u32 error; /* gen6+ */
	u32 err_int; /* gen7 */
	u32 fault_data0; /* gen8, gen9 */
	u32 fault_data1; /* gen8, gen9 */
	u32 done_reg;
	u32 gac_eco;
	u32 gam_ecochk;
	u32 gab_ctl;
	u32 gfx_mode;

	u64 fence[I915_MAX_NUM_FENCES];
	struct intel_overlay_error_state *overlay;
	struct intel_display_error_state *display;
	struct drm_i915_error_object *semaphore;
	struct drm_i915_error_object *guc_log;

	struct drm_i915_error_engine {
		int engine_id;
		/* Software tracked state */
		bool waiting;
		int num_waiters;
		unsigned long hangcheck_timestamp;
		bool hangcheck_stalled;
		enum intel_engine_hangcheck_action hangcheck_action;
		struct i915_address_space *vm;
		int num_requests;

		/* position of active request inside the ring */
		u32 rq_head, rq_post, rq_tail;

		/* our own tracking of ring head and tail */
		u32 cpu_ring_head;
		u32 cpu_ring_tail;

		u32 last_seqno;

		/* Register state */
		u32 start;
		u32 tail;
		u32 head;
		u32 ctl;
		u32 mode;
		u32 hws;
		u32 ipeir;
		u32 ipehr;
		u32 bbstate;
		u32 instpm;
		u32 instps;
		u32 seqno;
		u64 bbaddr;
		u64 acthd;
		u32 fault_reg;
		u64 faddr;
		u32 rc_psmi; /* sleep state */
		u32 semaphore_mboxes[I915_NUM_ENGINES - 1];
		struct intel_instdone instdone;

		struct drm_i915_error_object {
			u64 gtt_offset;
			u64 gtt_size;
			int page_count;
			int unused;
			u32 *pages[0];
		} *ringbuffer, *batchbuffer, *wa_batchbuffer, *ctx, *hws_page;

		struct drm_i915_error_object *wa_ctx;

		struct drm_i915_error_request {
			long jiffies;
			pid_t pid;
			u32 context;
			int ban_score;
			u32 seqno;
			u32 head;
			u32 tail;
		} *requests, execlist[2];

		struct drm_i915_error_waiter {
			char comm[TASK_COMM_LEN];
			pid_t pid;
			u32 seqno;
		} *waiters;

		struct {
			u32 gfx_mode;
			union {
				u64 pdp[4];
				u32 pp_dir_base;
			};
		} vm_info;

		pid_t pid;
		char comm[TASK_COMM_LEN];
		int context_bans;
	} engine[I915_NUM_ENGINES];

	struct drm_i915_error_buffer {
		u32 size;
		u32 name;
		u32 rseqno[I915_NUM_ENGINES], wseqno;
		u64 gtt_offset;
		u32 read_domains;
		u32 write_domain;
		s32 fence_reg:I915_MAX_NUM_FENCE_BITS;
		u32 tiling:2;
		u32 dirty:1;
		u32 purgeable:1;
		u32 userptr:1;
		s32 engine:4;
		u32 cache_level:3;
	} *active_bo[I915_NUM_ENGINES], *pinned_bo;
	u32 active_bo_count[I915_NUM_ENGINES], pinned_bo_count;
	struct i915_address_space *active_vm[I915_NUM_ENGINES];
};

enum i915_cache_level {
	I915_CACHE_NONE = 0,
	I915_CACHE_LLC, /* also used for snoopable memory on non-LLC */
	I915_CACHE_L3_LLC, /* gen7+, L3 sits between the domain specifc
			      caches, eg sampler/render caches, and the
			      large Last-Level-Cache. LLC is coherent with
			      the CPU, but L3 is only visible to the GPU. */
	I915_CACHE_WT, /* hsw:gt3e WriteThrough for scanouts */
};

#define I915_COLOR_UNEVICTABLE (-1) /* a non-vma sharing the address space */

enum fb_op_origin {
	ORIGIN_GTT,
	ORIGIN_CPU,
	ORIGIN_CS,
	ORIGIN_FLIP,
	ORIGIN_DIRTYFB,
};

struct intel_fbc {
	/* This is always the inner lock when overlapping with struct_mutex and
	 * it's the outer lock when overlapping with stolen_lock. */
	struct mutex lock;
	unsigned threshold;
	unsigned int possible_framebuffer_bits;
	unsigned int busy_bits;
	unsigned int visible_pipes_mask;
	struct intel_crtc *crtc;

	struct drm_mm_node compressed_fb;
	struct drm_mm_node *compressed_llb;

	bool false_color;

	bool enabled;
	bool active;

	bool underrun_detected;
	struct work_struct underrun_work;

	struct intel_fbc_state_cache {
		struct i915_vma *vma;

		struct {
			unsigned int mode_flags;
			uint32_t hsw_bdw_pixel_rate;
		} crtc;

		struct {
			unsigned int rotation;
			int src_w;
			int src_h;
			bool visible;
		} plane;

		struct {
<<<<<<< HEAD
			const struct drm_format_info *format;
=======
			uint32_t pixel_format;
>>>>>>> 7089db84
			unsigned int stride;
		} fb;
	} state_cache;

	struct intel_fbc_reg_params {
		struct i915_vma *vma;

		struct {
			enum pipe pipe;
			enum plane plane;
			unsigned int fence_y_offset;
		} crtc;

		struct {
<<<<<<< HEAD
			const struct drm_format_info *format;
=======
			uint32_t pixel_format;
>>>>>>> 7089db84
			unsigned int stride;
		} fb;

		int cfb_size;
	} params;

	struct intel_fbc_work {
		bool scheduled;
		u32 scheduled_vblank;
		struct work_struct work;
	} work;

	const char *no_fbc_reason;
};

/*
 * HIGH_RR is the highest eDP panel refresh rate read from EDID
 * LOW_RR is the lowest eDP panel refresh rate found from EDID
 * parsing for same resolution.
 */
enum drrs_refresh_rate_type {
	DRRS_HIGH_RR,
	DRRS_LOW_RR,
	DRRS_MAX_RR, /* RR count */
};

enum drrs_support_type {
	DRRS_NOT_SUPPORTED = 0,
	STATIC_DRRS_SUPPORT = 1,
	SEAMLESS_DRRS_SUPPORT = 2
};

struct intel_dp;
struct i915_drrs {
	struct mutex mutex;
	struct delayed_work work;
	struct intel_dp *dp;
	unsigned busy_frontbuffer_bits;
	enum drrs_refresh_rate_type refresh_rate_type;
	enum drrs_support_type type;
};

struct i915_psr {
	struct mutex lock;
	bool sink_support;
	bool source_ok;
	struct intel_dp *enabled;
	bool active;
	struct delayed_work work;
	unsigned busy_frontbuffer_bits;
	bool psr2_support;
	bool aux_frame_sync;
	bool link_standby;
	bool y_cord_support;
	bool colorimetry_support;
	bool alpm;
};

enum intel_pch {
	PCH_NONE = 0,	/* No PCH present */
	PCH_IBX,	/* Ibexpeak PCH */
	PCH_CPT,	/* Cougarpoint PCH */
	PCH_LPT,	/* Lynxpoint PCH */
	PCH_SPT,        /* Sunrisepoint PCH */
	PCH_KBP,        /* Kabypoint PCH */
	PCH_NOP,
};

enum intel_sbi_destination {
	SBI_ICLK,
	SBI_MPHY,
};

#define QUIRK_PIPEA_FORCE (1<<0)
#define QUIRK_LVDS_SSC_DISABLE (1<<1)
#define QUIRK_INVERT_BRIGHTNESS (1<<2)
#define QUIRK_BACKLIGHT_PRESENT (1<<3)
#define QUIRK_PIPEB_FORCE (1<<4)
#define QUIRK_PIN_SWIZZLED_PAGES (1<<5)

struct intel_fbdev;
struct intel_fbc_work;

struct intel_gmbus {
	struct i2c_adapter adapter;
#define GMBUS_FORCE_BIT_RETRY (1U << 31)
	u32 force_bit;
	u32 reg0;
	i915_reg_t gpio_reg;
	struct i2c_algo_bit_data bit_algo;
	struct drm_i915_private *dev_priv;
};

struct i915_suspend_saved_registers {
	u32 saveDSPARB;
	u32 saveFBC_CONTROL;
	u32 saveCACHE_MODE_0;
	u32 saveMI_ARB_STATE;
	u32 saveSWF0[16];
	u32 saveSWF1[16];
	u32 saveSWF3[3];
	uint64_t saveFENCE[I915_MAX_NUM_FENCES];
	u32 savePCH_PORT_HOTPLUG;
	u16 saveGCDGMBUS;
};

struct vlv_s0ix_state {
	/* GAM */
	u32 wr_watermark;
	u32 gfx_prio_ctrl;
	u32 arb_mode;
	u32 gfx_pend_tlb0;
	u32 gfx_pend_tlb1;
	u32 lra_limits[GEN7_LRA_LIMITS_REG_NUM];
	u32 media_max_req_count;
	u32 gfx_max_req_count;
	u32 render_hwsp;
	u32 ecochk;
	u32 bsd_hwsp;
	u32 blt_hwsp;
	u32 tlb_rd_addr;

	/* MBC */
	u32 g3dctl;
	u32 gsckgctl;
	u32 mbctl;

	/* GCP */
	u32 ucgctl1;
	u32 ucgctl3;
	u32 rcgctl1;
	u32 rcgctl2;
	u32 rstctl;
	u32 misccpctl;

	/* GPM */
	u32 gfxpause;
	u32 rpdeuhwtc;
	u32 rpdeuc;
	u32 ecobus;
	u32 pwrdwnupctl;
	u32 rp_down_timeout;
	u32 rp_deucsw;
	u32 rcubmabdtmr;
	u32 rcedata;
	u32 spare2gh;

	/* Display 1 CZ domain */
	u32 gt_imr;
	u32 gt_ier;
	u32 pm_imr;
	u32 pm_ier;
	u32 gt_scratch[GEN7_GT_SCRATCH_REG_NUM];

	/* GT SA CZ domain */
	u32 tilectl;
	u32 gt_fifoctl;
	u32 gtlc_wake_ctrl;
	u32 gtlc_survive;
	u32 pmwgicz;

	/* Display 2 CZ domain */
	u32 gu_ctl0;
	u32 gu_ctl1;
	u32 pcbr;
	u32 clock_gate_dis2;
};

struct intel_rps_ei {
	u32 cz_clock;
	u32 render_c0;
	u32 media_c0;
};

struct intel_gen6_power_mgmt {
	/*
	 * work, interrupts_enabled and pm_iir are protected by
	 * dev_priv->irq_lock
	 */
	struct work_struct work;
	bool interrupts_enabled;
	u32 pm_iir;

	/* PM interrupt bits that should never be masked */
	u32 pm_intr_keep;

	/* Frequencies are stored in potentially platform dependent multiples.
	 * In other words, *_freq needs to be multiplied by X to be interesting.
	 * Soft limits are those which are used for the dynamic reclocking done
	 * by the driver (raise frequencies under heavy loads, and lower for
	 * lighter loads). Hard limits are those imposed by the hardware.
	 *
	 * A distinction is made for overclocking, which is never enabled by
	 * default, and is considered to be above the hard limit if it's
	 * possible at all.
	 */
	u8 cur_freq;		/* Current frequency (cached, may not == HW) */
	u8 min_freq_softlimit;	/* Minimum frequency permitted by the driver */
	u8 max_freq_softlimit;	/* Max frequency permitted by the driver */
	u8 max_freq;		/* Maximum frequency, RP0 if not overclocking */
	u8 min_freq;		/* AKA RPn. Minimum frequency */
	u8 boost_freq;		/* Frequency to request when wait boosting */
	u8 idle_freq;		/* Frequency to request when we are idle */
	u8 efficient_freq;	/* AKA RPe. Pre-determined balanced frequency */
	u8 rp1_freq;		/* "less than" RP0 power/freqency */
	u8 rp0_freq;		/* Non-overclocked max frequency. */
	u16 gpll_ref_freq;	/* vlv/chv GPLL reference frequency */

	u8 up_threshold; /* Current %busy required to uplock */
	u8 down_threshold; /* Current %busy required to downclock */

	int last_adj;
	enum { LOW_POWER, BETWEEN, HIGH_POWER } power;

	spinlock_t client_lock;
	struct list_head clients;
	bool client_boost;

	bool enabled;
	struct delayed_work autoenable_work;
	unsigned boosts;

	/* manual wa residency calculations */
	struct intel_rps_ei up_ei, down_ei;

	/*
	 * Protects RPS/RC6 register access and PCU communication.
	 * Must be taken after struct_mutex if nested. Note that
	 * this lock may be held for long periods of time when
	 * talking to hw - so only take it when talking to hw!
	 */
	struct mutex hw_lock;
};

/* defined intel_pm.c */
extern spinlock_t mchdev_lock;

struct intel_ilk_power_mgmt {
	u8 cur_delay;
	u8 min_delay;
	u8 max_delay;
	u8 fmax;
	u8 fstart;

	u64 last_count1;
	unsigned long last_time1;
	unsigned long chipset_power;
	u64 last_count2;
	u64 last_time2;
	unsigned long gfx_power;
	u8 corr;

	int c_m;
	int r_t;
};

struct drm_i915_private;
struct i915_power_well;

struct i915_power_well_ops {
	/*
	 * Synchronize the well's hw state to match the current sw state, for
	 * example enable/disable it based on the current refcount. Called
	 * during driver init and resume time, possibly after first calling
	 * the enable/disable handlers.
	 */
	void (*sync_hw)(struct drm_i915_private *dev_priv,
			struct i915_power_well *power_well);
	/*
	 * Enable the well and resources that depend on it (for example
	 * interrupts located on the well). Called after the 0->1 refcount
	 * transition.
	 */
	void (*enable)(struct drm_i915_private *dev_priv,
		       struct i915_power_well *power_well);
	/*
	 * Disable the well and resources that depend on it. Called after
	 * the 1->0 refcount transition.
	 */
	void (*disable)(struct drm_i915_private *dev_priv,
			struct i915_power_well *power_well);
	/* Returns the hw enabled state. */
	bool (*is_enabled)(struct drm_i915_private *dev_priv,
			   struct i915_power_well *power_well);
};

/* Power well structure for haswell */
struct i915_power_well {
	const char *name;
	bool always_on;
	/* power well enable/disable usage count */
	int count;
	/* cached hw enabled state */
	bool hw_enabled;
	unsigned long domains;
	/* unique identifier for this power well */
	unsigned long id;
	/*
	 * Arbitraty data associated with this power well. Platform and power
	 * well specific.
	 */
	unsigned long data;
	const struct i915_power_well_ops *ops;
};

struct i915_power_domains {
	/*
	 * Power wells needed for initialization at driver init and suspend
	 * time are on. They are kept on until after the first modeset.
	 */
	bool init_power_on;
	bool initializing;
	int power_well_count;

	struct mutex lock;
	int domain_use_count[POWER_DOMAIN_NUM];
	struct i915_power_well *power_wells;
};

#define MAX_L3_SLICES 2
struct intel_l3_parity {
	u32 *remap_info[MAX_L3_SLICES];
	struct work_struct error_work;
	int which_slice;
};

struct i915_gem_mm {
	/** Memory allocator for GTT stolen memory */
	struct drm_mm stolen;
	/** Protects the usage of the GTT stolen memory allocator. This is
	 * always the inner lock when overlapping with struct_mutex. */
	struct mutex stolen_lock;

	/** List of all objects in gtt_space. Used to restore gtt
	 * mappings on resume */
	struct list_head bound_list;
	/**
	 * List of objects which are not bound to the GTT (thus
	 * are idle and not used by the GPU). These objects may or may
	 * not actually have any pages attached.
	 */
	struct list_head unbound_list;

	/** List of all objects in gtt_space, currently mmaped by userspace.
	 * All objects within this list must also be on bound_list.
	 */
	struct list_head userfault_list;

	/**
	 * List of objects which are pending destruction.
	 */
	struct llist_head free_list;
	struct work_struct free_work;

	/** Usable portion of the GTT for GEM */
	phys_addr_t stolen_base; /* limited to low memory (32-bit) */

	/** PPGTT used for aliasing the PPGTT with the GTT */
	struct i915_hw_ppgtt *aliasing_ppgtt;

	struct notifier_block oom_notifier;
	struct notifier_block vmap_notifier;
	struct shrinker shrinker;

	/** LRU list of objects with fence regs on them. */
	struct list_head fence_list;

	/**
	 * Are we in a non-interruptible section of code like
	 * modesetting?
	 */
	bool interruptible;

	/* the indicator for dispatch video commands on two BSD rings */
	atomic_t bsd_engine_dispatch_index;

	/** Bit 6 swizzling required for X tiling */
	uint32_t bit_6_swizzle_x;
	/** Bit 6 swizzling required for Y tiling */
	uint32_t bit_6_swizzle_y;

	/* accounting, useful for userland debugging */
	spinlock_t object_stat_lock;
	u64 object_memory;
	u32 object_count;
};

struct drm_i915_error_state_buf {
	struct drm_i915_private *i915;
	unsigned bytes;
	unsigned size;
	int err;
	u8 *buf;
	loff_t start;
	loff_t pos;
};

struct i915_error_state_file_priv {
	struct drm_i915_private *i915;
	struct drm_i915_error_state *error;
};

#define I915_RESET_TIMEOUT (10 * HZ) /* 10s */
#define I915_FENCE_TIMEOUT (10 * HZ) /* 10s */

#define I915_ENGINE_DEAD_TIMEOUT  (4 * HZ)  /* Seqno, head and subunits dead */
#define I915_SEQNO_DEAD_TIMEOUT   (12 * HZ) /* Seqno dead with active head */

struct i915_gpu_error {
	/* For hangcheck timer */
#define DRM_I915_HANGCHECK_PERIOD 1500 /* in ms */
#define DRM_I915_HANGCHECK_JIFFIES msecs_to_jiffies(DRM_I915_HANGCHECK_PERIOD)

	struct delayed_work hangcheck_work;

	/* For reset and error_state handling. */
	spinlock_t lock;
	/* Protected by the above dev->gpu_error.lock. */
	struct drm_i915_error_state *first_error;

	unsigned long missed_irq_rings;

	/**
	 * State variable controlling the reset flow and count
	 *
	 * This is a counter which gets incremented when reset is triggered,
	 *
	 * Before the reset commences, the I915_RESET_IN_PROGRESS bit is set
	 * meaning that any waiters holding onto the struct_mutex should
	 * relinquish the lock immediately in order for the reset to start.
	 *
	 * If reset is not completed succesfully, the I915_WEDGE bit is
	 * set meaning that hardware is terminally sour and there is no
	 * recovery. All waiters on the reset_queue will be woken when
	 * that happens.
	 *
	 * This counter is used by the wait_seqno code to notice that reset
	 * event happened and it needs to restart the entire ioctl (since most
	 * likely the seqno it waited for won't ever signal anytime soon).
	 *
	 * This is important for lock-free wait paths, where no contended lock
	 * naturally enforces the correct ordering between the bail-out of the
	 * waiter and the gpu reset work code.
	 */
	unsigned long reset_count;

	unsigned long flags;
#define I915_RESET_IN_PROGRESS	0
#define I915_WEDGED		(BITS_PER_LONG - 1)

	/**
	 * Waitqueue to signal when a hang is detected. Used to for waiters
	 * to release the struct_mutex for the reset to procede.
	 */
	wait_queue_head_t wait_queue;

	/**
	 * Waitqueue to signal when the reset has completed. Used by clients
	 * that wait for dev_priv->mm.wedged to settle.
	 */
	wait_queue_head_t reset_queue;

	/* For missed irq/seqno simulation. */
	unsigned long test_irq_rings;
};

enum modeset_restore {
	MODESET_ON_LID_OPEN,
	MODESET_DONE,
	MODESET_SUSPENDED,
};

#define DP_AUX_A 0x40
#define DP_AUX_B 0x10
#define DP_AUX_C 0x20
#define DP_AUX_D 0x30

#define DDC_PIN_B  0x05
#define DDC_PIN_C  0x04
#define DDC_PIN_D  0x06

struct ddi_vbt_port_info {
	/*
	 * This is an index in the HDMI/DVI DDI buffer translation table.
	 * The special value HDMI_LEVEL_SHIFT_UNKNOWN means the VBT didn't
	 * populate this field.
	 */
#define HDMI_LEVEL_SHIFT_UNKNOWN	0xff
	uint8_t hdmi_level_shift;

	uint8_t supports_dvi:1;
	uint8_t supports_hdmi:1;
	uint8_t supports_dp:1;
	uint8_t supports_edp:1;

	uint8_t alternate_aux_channel;
	uint8_t alternate_ddc_pin;

	uint8_t dp_boost_level;
	uint8_t hdmi_boost_level;
};

enum psr_lines_to_wait {
	PSR_0_LINES_TO_WAIT = 0,
	PSR_1_LINE_TO_WAIT,
	PSR_4_LINES_TO_WAIT,
	PSR_8_LINES_TO_WAIT
};

struct intel_vbt_data {
	struct drm_display_mode *lfp_lvds_vbt_mode; /* if any */
	struct drm_display_mode *sdvo_lvds_vbt_mode; /* if any */

	/* Feature bits */
	unsigned int int_tv_support:1;
	unsigned int lvds_dither:1;
	unsigned int lvds_vbt:1;
	unsigned int int_crt_support:1;
	unsigned int lvds_use_ssc:1;
	unsigned int display_clock_mode:1;
	unsigned int fdi_rx_polarity_inverted:1;
	unsigned int panel_type:4;
	int lvds_ssc_freq;
	unsigned int bios_lvds_val; /* initial [PCH_]LVDS reg val in VBIOS */

	enum drrs_support_type drrs_type;

	struct {
		int rate;
		int lanes;
		int preemphasis;
		int vswing;
		bool low_vswing;
		bool initialized;
		bool support;
		int bpp;
		struct edp_power_seq pps;
	} edp;

	struct {
		bool full_link;
		bool require_aux_wakeup;
		int idle_frames;
		enum psr_lines_to_wait lines_to_wait;
		int tp1_wakeup_time;
		int tp2_tp3_wakeup_time;
	} psr;

	struct {
		u16 pwm_freq_hz;
		bool present;
		bool active_low_pwm;
		u8 min_brightness;	/* min_brightness/255 of max */
		u8 controller;		/* brightness controller number */
		enum intel_backlight_type type;
	} backlight;

	/* MIPI DSI */
	struct {
		u16 panel_id;
		struct mipi_config *config;
		struct mipi_pps_data *pps;
		u8 seq_version;
		u32 size;
		u8 *data;
		const u8 *sequence[MIPI_SEQ_MAX];
	} dsi;

	int crt_ddc_pin;

	int child_dev_num;
	union child_device_config *child_dev;

	struct ddi_vbt_port_info ddi_port_info[I915_MAX_PORTS];
	struct sdvo_device_mapping sdvo_mappings[2];
};

enum intel_ddb_partitioning {
	INTEL_DDB_PART_1_2,
	INTEL_DDB_PART_5_6, /* IVB+ */
};

struct intel_wm_level {
	bool enable;
	uint32_t pri_val;
	uint32_t spr_val;
	uint32_t cur_val;
	uint32_t fbc_val;
};

struct ilk_wm_values {
	uint32_t wm_pipe[3];
	uint32_t wm_lp[3];
	uint32_t wm_lp_spr[3];
	uint32_t wm_linetime[3];
	bool enable_fbc_wm;
	enum intel_ddb_partitioning partitioning;
};

struct vlv_pipe_wm {
	uint16_t plane[I915_MAX_PLANES];
};

struct vlv_sr_wm {
	uint16_t plane;
	uint16_t cursor;
};

struct vlv_wm_ddl_values {
	uint8_t plane[I915_MAX_PLANES];
};

struct vlv_wm_values {
	struct vlv_pipe_wm pipe[3];
	struct vlv_sr_wm sr;
	struct vlv_wm_ddl_values ddl[3];
	uint8_t level;
	bool cxsr;
};

struct skl_ddb_entry {
	uint16_t start, end;	/* in number of blocks, 'end' is exclusive */
};

static inline uint16_t skl_ddb_entry_size(const struct skl_ddb_entry *entry)
{
	return entry->end - entry->start;
}

static inline bool skl_ddb_entry_equal(const struct skl_ddb_entry *e1,
				       const struct skl_ddb_entry *e2)
{
	if (e1->start == e2->start && e1->end == e2->end)
		return true;

	return false;
}

struct skl_ddb_allocation {
	struct skl_ddb_entry plane[I915_MAX_PIPES][I915_MAX_PLANES]; /* packed/uv */
	struct skl_ddb_entry y_plane[I915_MAX_PIPES][I915_MAX_PLANES];
};

struct skl_wm_values {
	unsigned dirty_pipes;
	struct skl_ddb_allocation ddb;
};

struct skl_wm_level {
	bool plane_en;
	uint16_t plane_res_b;
	uint8_t plane_res_l;
};

/*
 * This struct helps tracking the state needed for runtime PM, which puts the
 * device in PCI D3 state. Notice that when this happens, nothing on the
 * graphics device works, even register access, so we don't get interrupts nor
 * anything else.
 *
 * Every piece of our code that needs to actually touch the hardware needs to
 * either call intel_runtime_pm_get or call intel_display_power_get with the
 * appropriate power domain.
 *
 * Our driver uses the autosuspend delay feature, which means we'll only really
 * suspend if we stay with zero refcount for a certain amount of time. The
 * default value is currently very conservative (see intel_runtime_pm_enable), but
 * it can be changed with the standard runtime PM files from sysfs.
 *
 * The irqs_disabled variable becomes true exactly after we disable the IRQs and
 * goes back to false exactly before we reenable the IRQs. We use this variable
 * to check if someone is trying to enable/disable IRQs while they're supposed
 * to be disabled. This shouldn't happen and we'll print some error messages in
 * case it happens.
 *
 * For more, read the Documentation/power/runtime_pm.txt.
 */
struct i915_runtime_pm {
	atomic_t wakeref_count;
	bool suspended;
	bool irqs_enabled;
};

enum intel_pipe_crc_source {
	INTEL_PIPE_CRC_SOURCE_NONE,
	INTEL_PIPE_CRC_SOURCE_PLANE1,
	INTEL_PIPE_CRC_SOURCE_PLANE2,
	INTEL_PIPE_CRC_SOURCE_PF,
	INTEL_PIPE_CRC_SOURCE_PIPE,
	/* TV/DP on pre-gen5/vlv can't use the pipe source. */
	INTEL_PIPE_CRC_SOURCE_TV,
	INTEL_PIPE_CRC_SOURCE_DP_B,
	INTEL_PIPE_CRC_SOURCE_DP_C,
	INTEL_PIPE_CRC_SOURCE_DP_D,
	INTEL_PIPE_CRC_SOURCE_AUTO,
	INTEL_PIPE_CRC_SOURCE_MAX,
};

struct intel_pipe_crc_entry {
	uint32_t frame;
	uint32_t crc[5];
};

#define INTEL_PIPE_CRC_ENTRIES_NR	128
struct intel_pipe_crc {
	spinlock_t lock;
	bool opened;		/* exclusive access to the result file */
	struct intel_pipe_crc_entry *entries;
	enum intel_pipe_crc_source source;
	int head, tail;
	wait_queue_head_t wq;
	int skipped;
};

struct i915_frontbuffer_tracking {
	spinlock_t lock;

	/*
	 * Tracking bits for delayed frontbuffer flushing du to gpu activity or
	 * scheduled flips.
	 */
	unsigned busy_bits;
	unsigned flip_bits;
};

struct i915_wa_reg {
	i915_reg_t addr;
	u32 value;
	/* bitmask representing WA bits */
	u32 mask;
};

/*
 * RING_MAX_NONPRIV_SLOTS is per-engine but at this point we are only
 * allowing it for RCS as we don't foresee any requirement of having
 * a whitelist for other engines. When it is really required for
 * other engines then the limit need to be increased.
 */
#define I915_MAX_WA_REGS (16 + RING_MAX_NONPRIV_SLOTS)

struct i915_workarounds {
	struct i915_wa_reg reg[I915_MAX_WA_REGS];
	u32 count;
	u32 hw_whitelist_count[I915_NUM_ENGINES];
};

struct i915_virtual_gpu {
	bool active;
};

/* used in computing the new watermarks state */
struct intel_wm_config {
	unsigned int num_pipes_active;
	bool sprites_enabled;
	bool sprites_scaled;
};

struct i915_oa_format {
	u32 format;
	int size;
};

struct i915_oa_reg {
	i915_reg_t addr;
	u32 value;
};

struct i915_perf_stream;

/**
 * struct i915_perf_stream_ops - the OPs to support a specific stream type
 */
struct i915_perf_stream_ops {
	/**
	 * @enable: Enables the collection of HW samples, either in response to
	 * `I915_PERF_IOCTL_ENABLE` or implicitly called when stream is opened
	 * without `I915_PERF_FLAG_DISABLED`.
	 */
	void (*enable)(struct i915_perf_stream *stream);

	/**
	 * @disable: Disables the collection of HW samples, either in response
	 * to `I915_PERF_IOCTL_DISABLE` or implicitly called before destroying
	 * the stream.
	 */
	void (*disable)(struct i915_perf_stream *stream);

	/**
	 * @poll_wait: Call poll_wait, passing a wait queue that will be woken
	 * once there is something ready to read() for the stream
	 */
	void (*poll_wait)(struct i915_perf_stream *stream,
			  struct file *file,
			  poll_table *wait);

	/**
	 * @wait_unlocked: For handling a blocking read, wait until there is
	 * something to ready to read() for the stream. E.g. wait on the same
	 * wait queue that would be passed to poll_wait().
	 */
	int (*wait_unlocked)(struct i915_perf_stream *stream);

	/**
	 * @read: Copy buffered metrics as records to userspace
	 * **buf**: the userspace, destination buffer
	 * **count**: the number of bytes to copy, requested by userspace
	 * **offset**: zero at the start of the read, updated as the read
	 * proceeds, it represents how many bytes have been copied so far and
	 * the buffer offset for copying the next record.
	 *
	 * Copy as many buffered i915 perf samples and records for this stream
	 * to userspace as will fit in the given buffer.
	 *
	 * Only write complete records; returning -%ENOSPC if there isn't room
	 * for a complete record.
	 *
	 * Return any error condition that results in a short read such as
	 * -%ENOSPC or -%EFAULT, even though these may be squashed before
	 * returning to userspace.
	 */
	int (*read)(struct i915_perf_stream *stream,
		    char __user *buf,
		    size_t count,
		    size_t *offset);

	/**
	 * @destroy: Cleanup any stream specific resources.
	 *
	 * The stream will always be disabled before this is called.
	 */
	void (*destroy)(struct i915_perf_stream *stream);
};

/**
 * struct i915_perf_stream - state for a single open stream FD
 */
struct i915_perf_stream {
	/**
	 * @dev_priv: i915 drm device
	 */
	struct drm_i915_private *dev_priv;

	/**
	 * @link: Links the stream into ``&drm_i915_private->streams``
	 */
	struct list_head link;

	/**
	 * @sample_flags: Flags representing the `DRM_I915_PERF_PROP_SAMPLE_*`
	 * properties given when opening a stream, representing the contents
	 * of a single sample as read() by userspace.
	 */
	u32 sample_flags;

	/**
	 * @sample_size: Considering the configured contents of a sample
	 * combined with the required header size, this is the total size
	 * of a single sample record.
	 */
	int sample_size;

	/**
	 * @ctx: %NULL if measuring system-wide across all contexts or a
	 * specific context that is being monitored.
	 */
	struct i915_gem_context *ctx;

	/**
	 * @enabled: Whether the stream is currently enabled, considering
	 * whether the stream was opened in a disabled state and based
	 * on `I915_PERF_IOCTL_ENABLE` and `I915_PERF_IOCTL_DISABLE` calls.
	 */
	bool enabled;

	/**
	 * @ops: The callbacks providing the implementation of this specific
	 * type of configured stream.
	 */
	const struct i915_perf_stream_ops *ops;
};

/**
 * struct i915_oa_ops - Gen specific implementation of an OA unit stream
 */
struct i915_oa_ops {
	/**
	 * @init_oa_buffer: Resets the head and tail pointers of the
	 * circular buffer for periodic OA reports.
	 *
	 * Called when first opening a stream for OA metrics, but also may be
	 * called in response to an OA buffer overflow or other error
	 * condition.
	 *
	 * Note it may be necessary to clear the full OA buffer here as part of
	 * maintaining the invariable that new reports must be written to
	 * zeroed memory for us to be able to reliable detect if an expected
	 * report has not yet landed in memory.  (At least on Haswell the OA
	 * buffer tail pointer is not synchronized with reports being visible
	 * to the CPU)
	 */
	void (*init_oa_buffer)(struct drm_i915_private *dev_priv);

	/**
	 * @enable_metric_set: Applies any MUX configuration to set up the
	 * Boolean and Custom (B/C) counters that are part of the counter
	 * reports being sampled. May apply system constraints such as
	 * disabling EU clock gating as required.
	 */
	int (*enable_metric_set)(struct drm_i915_private *dev_priv);

	/**
	 * @disable_metric_set: Remove system constraints associated with using
	 * the OA unit.
	 */
	void (*disable_metric_set)(struct drm_i915_private *dev_priv);

	/**
	 * @oa_enable: Enable periodic sampling
	 */
	void (*oa_enable)(struct drm_i915_private *dev_priv);

	/**
	 * @oa_disable: Disable periodic sampling
	 */
	void (*oa_disable)(struct drm_i915_private *dev_priv);

	/**
	 * @read: Copy data from the circular OA buffer into a given userspace
	 * buffer.
	 */
	int (*read)(struct i915_perf_stream *stream,
		    char __user *buf,
		    size_t count,
		    size_t *offset);

	/**
	 * @oa_buffer_is_empty: Check if OA buffer empty (false positives OK)
	 *
	 * This is either called via fops or the poll check hrtimer (atomic
	 * ctx) without any locks taken.
	 *
	 * It's safe to read OA config state here unlocked, assuming that this
	 * is only called while the stream is enabled, while the global OA
	 * configuration can't be modified.
	 *
	 * Efficiency is more important than avoiding some false positives
	 * here, which will be handled gracefully - likely resulting in an
	 * %EAGAIN error for userspace.
	 */
	bool (*oa_buffer_is_empty)(struct drm_i915_private *dev_priv);
};

struct drm_i915_private {
	struct drm_device drm;

	struct kmem_cache *objects;
	struct kmem_cache *vmas;
	struct kmem_cache *requests;
	struct kmem_cache *dependencies;

	const struct intel_device_info info;

	int relative_constants_mode;

	void __iomem *regs;

	struct intel_uncore uncore;

	struct i915_virtual_gpu vgpu;

	struct intel_gvt *gvt;

	struct intel_huc huc;
	struct intel_guc guc;

	struct intel_csr csr;

	struct intel_gmbus gmbus[GMBUS_NUM_PINS];

	/** gmbus_mutex protects against concurrent usage of the single hw gmbus
	 * controller on different i2c buses. */
	struct mutex gmbus_mutex;

	/**
	 * Base address of the gmbus and gpio block.
	 */
	uint32_t gpio_mmio_base;

	/* MMIO base address for MIPI regs */
	uint32_t mipi_mmio_base;

	uint32_t psr_mmio_base;

	uint32_t pps_mmio_base;

	wait_queue_head_t gmbus_wait_queue;

	struct pci_dev *bridge_dev;
	struct i915_gem_context *kernel_context;
	struct intel_engine_cs *engine[I915_NUM_ENGINES];
	struct i915_vma *semaphore;

	struct drm_dma_handle *status_page_dmah;
	struct resource mch_res;

	/* protects the irq masks */
	spinlock_t irq_lock;

	/* protects the mmio flip data */
	spinlock_t mmio_flip_lock;

	bool display_irqs_enabled;

	/* To control wakeup latency, e.g. for irq-driven dp aux transfers. */
	struct pm_qos_request pm_qos;

	/* Sideband mailbox protection */
	struct mutex sb_lock;

	/** Cached value of IMR to avoid reads in updating the bitfield */
	union {
		u32 irq_mask;
		u32 de_irq_mask[I915_MAX_PIPES];
	};
	u32 gt_irq_mask;
	u32 pm_imr;
	u32 pm_ier;
	u32 pm_rps_events;
	u32 pm_guc_events;
	u32 pipestat_irq_mask[I915_MAX_PIPES];

	struct i915_hotplug hotplug;
	struct intel_fbc fbc;
	struct i915_drrs drrs;
	struct intel_opregion opregion;
	struct intel_vbt_data vbt;

	bool preserve_bios_swizzle;

	/* overlay */
	struct intel_overlay *overlay;

	/* backlight registers and fields in struct intel_panel */
	struct mutex backlight_lock;

	/* LVDS info */
	bool no_aux_handshake;

	/* protects panel power sequencer state */
	struct mutex pps_mutex;

	struct drm_i915_fence_reg fence_regs[I915_MAX_NUM_FENCES]; /* assume 965 */
	int num_fence_regs; /* 8 on pre-965, 16 otherwise */

	unsigned int fsb_freq, mem_freq, is_ddr3;
	unsigned int skl_preferred_vco_freq;
	unsigned int cdclk_freq, max_cdclk_freq;

	/*
	 * For reading holding any crtc lock is sufficient,
	 * for writing must hold all of them.
	 */
	unsigned int atomic_cdclk_freq;

	unsigned int max_dotclk_freq;
	unsigned int rawclk_freq;
	unsigned int hpll_freq;
	unsigned int czclk_freq;

	struct {
		unsigned int vco, ref;
	} cdclk_pll;

	/**
	 * wq - Driver workqueue for GEM.
	 *
	 * NOTE: Work items scheduled here are not allowed to grab any modeset
	 * locks, for otherwise the flushing done in the pageflip code will
	 * result in deadlocks.
	 */
	struct workqueue_struct *wq;

	/* Display functions */
	struct drm_i915_display_funcs display;

	/* PCH chipset type */
	enum intel_pch pch_type;
	unsigned short pch_id;

	unsigned long quirks;

	enum modeset_restore modeset_restore;
	struct mutex modeset_restore_lock;
	struct drm_atomic_state *modeset_restore_state;
	struct drm_modeset_acquire_ctx reset_ctx;

	struct list_head vm_list; /* Global list of all address spaces */
	struct i915_ggtt ggtt; /* VM representing the global address space */

	struct i915_gem_mm mm;
	DECLARE_HASHTABLE(mm_structs, 7);
	struct mutex mm_lock;

	/* The hw wants to have a stable context identifier for the lifetime
	 * of the context (for OA, PASID, faults, etc). This is limited
	 * in execlists to 21 bits.
	 */
	struct ida context_hw_ida;
#define MAX_CONTEXT_HW_ID (1<<21) /* exclusive */

	/* Kernel Modesetting */

	struct intel_crtc *plane_to_crtc_mapping[I915_MAX_PIPES];
	struct intel_crtc *pipe_to_crtc_mapping[I915_MAX_PIPES];
	wait_queue_head_t pending_flip_queue;

#ifdef CONFIG_DEBUG_FS
	struct intel_pipe_crc pipe_crc[I915_MAX_PIPES];
#endif

	/* dpll and cdclk state is protected by connection_mutex */
	int num_shared_dpll;
	struct intel_shared_dpll shared_dplls[I915_NUM_PLLS];
	const struct intel_dpll_mgr *dpll_mgr;

	/*
	 * dpll_lock serializes intel_{prepare,enable,disable}_shared_dpll.
	 * Must be global rather than per dpll, because on some platforms
	 * plls share registers.
	 */
	struct mutex dpll_lock;

	unsigned int active_crtcs;
	unsigned int min_pixclk[I915_MAX_PIPES];

	int dpio_phy_iosf_port[I915_NUM_PHYS_VLV];

	struct i915_workarounds workarounds;

	struct i915_frontbuffer_tracking fb_tracking;

	struct intel_atomic_helper {
		struct llist_head free_list;
		struct work_struct free_work;
	} atomic_helper;

	u16 orig_clock;

	bool mchbar_need_disable;

	struct intel_l3_parity l3_parity;

	/* Cannot be determined by PCIID. You must always read a register. */
	u32 edram_cap;

	/* gen6+ rps state */
	struct intel_gen6_power_mgmt rps;

	/* ilk-only ips/rps state. Everything in here is protected by the global
	 * mchdev_lock in intel_pm.c */
	struct intel_ilk_power_mgmt ips;

	struct i915_power_domains power_domains;

	struct i915_psr psr;

	struct i915_gpu_error gpu_error;

	struct drm_i915_gem_object *vlv_pctx;

#ifdef CONFIG_DRM_FBDEV_EMULATION
	/* list of fbdev register on this device */
	struct intel_fbdev *fbdev;
	struct work_struct fbdev_suspend_work;
#endif

	struct drm_property *broadcast_rgb_property;
	struct drm_property *force_audio_property;

	/* hda/i915 audio component */
	struct i915_audio_component *audio_component;
	bool audio_component_registered;
	/**
	 * av_mutex - mutex for audio/video sync
	 *
	 */
	struct mutex av_mutex;

	uint32_t hw_context_size;
	struct list_head context_list;

	u32 fdi_rx_config;

	/* Shadow for DISPLAY_PHY_CONTROL which can't be safely read */
	u32 chv_phy_control;
	/*
	 * Shadows for CHV DPLL_MD regs to keep the state
	 * checker somewhat working in the presence hardware
	 * crappiness (can't read out DPLL_MD for pipes B & C).
	 */
	u32 chv_dpll_md[I915_MAX_PIPES];
	u32 bxt_phy_grc;

	u32 suspend_count;
	bool suspended_to_idle;
	struct i915_suspend_saved_registers regfile;
	struct vlv_s0ix_state vlv_s0ix_state;

	enum {
		I915_SAGV_UNKNOWN = 0,
		I915_SAGV_DISABLED,
		I915_SAGV_ENABLED,
		I915_SAGV_NOT_CONTROLLED
	} sagv_status;

	struct {
		/* protects DSPARB registers on pre-g4x/vlv/chv */
		spinlock_t dsparb_lock;

		/*
		 * Raw watermark latency values:
		 * in 0.1us units for WM0,
		 * in 0.5us units for WM1+.
		 */
		/* primary */
		uint16_t pri_latency[5];
		/* sprite */
		uint16_t spr_latency[5];
		/* cursor */
		uint16_t cur_latency[5];
		/*
		 * Raw watermark memory latency values
		 * for SKL for all 8 levels
		 * in 1us units.
		 */
		uint16_t skl_latency[8];

		/* current hardware state */
		union {
			struct ilk_wm_values hw;
			struct skl_wm_values skl_hw;
			struct vlv_wm_values vlv;
		};

		uint8_t max_level;

		/*
		 * Should be held around atomic WM register writing; also
		 * protects * intel_crtc->wm.active and
		 * cstate->wm.need_postvbl_update.
		 */
		struct mutex wm_mutex;

		/*
		 * Set during HW readout of watermarks/DDB.  Some platforms
		 * need to know when we're still using BIOS-provided values
		 * (which we don't fully trust).
		 */
		bool distrust_bios_wm;
	} wm;

	struct i915_runtime_pm pm;

	struct {
		bool initialized;

		struct kobject *metrics_kobj;
		struct ctl_table_header *sysctl_header;

		struct mutex lock;
		struct list_head streams;

		spinlock_t hook_lock;

		struct {
			struct i915_perf_stream *exclusive_stream;

			u32 specific_ctx_id;

			struct hrtimer poll_check_timer;
			wait_queue_head_t poll_wq;
			bool pollin;

			bool periodic;
			int period_exponent;
			int timestamp_frequency;

			int tail_margin;

			int metrics_set;

			const struct i915_oa_reg *mux_regs;
			int mux_regs_len;
			const struct i915_oa_reg *b_counter_regs;
			int b_counter_regs_len;

			struct {
				struct i915_vma *vma;
				u8 *vaddr;
				int format;
				int format_size;
			} oa_buffer;

			u32 gen7_latched_oastatus1;

			struct i915_oa_ops ops;
			const struct i915_oa_format *oa_formats;
			int n_builtin_sets;
		} oa;
	} perf;

	/* Abstract the submission mechanism (legacy ringbuffer or execlists) away */
	struct {
		void (*resume)(struct drm_i915_private *);
		void (*cleanup_engine)(struct intel_engine_cs *engine);

		struct list_head timelines;
		struct i915_gem_timeline global_timeline;
		u32 active_requests;

		/**
		 * Is the GPU currently considered idle, or busy executing
		 * userspace requests? Whilst idle, we allow runtime power
		 * management to power down the hardware and display clocks.
		 * In order to reduce the effect on performance, there
		 * is a slight delay before we do so.
		 */
		bool awake;

		/**
		 * We leave the user IRQ off as much as possible,
		 * but this means that requests will finish and never
		 * be retired once the system goes idle. Set a timer to
		 * fire periodically while the ring is running. When it
		 * fires, go retire requests.
		 */
		struct delayed_work retire_work;

		/**
		 * When we detect an idle GPU, we want to turn on
		 * powersaving features. So once we see that there
		 * are no more requests outstanding and no more
		 * arrive within a small period of time, we fire
		 * off the idle_work.
		 */
		struct delayed_work idle_work;

		ktime_t last_init_time;
	} gt;

	/* perform PHY state sanity checks? */
	bool chv_phy_assert[2];

	bool ipc_enabled;

	/* Used to save the pipe-to-encoder mapping for audio */
	struct intel_encoder *av_enc_map[I915_MAX_PIPES];

	/*
	 * NOTE: This is the dri1/ums dungeon, don't add stuff here. Your patch
	 * will be rejected. Instead look for a better place.
	 */
};

static inline struct drm_i915_private *to_i915(const struct drm_device *dev)
{
	return container_of(dev, struct drm_i915_private, drm);
}

static inline struct drm_i915_private *kdev_to_i915(struct device *kdev)
{
	return to_i915(dev_get_drvdata(kdev));
}

static inline struct drm_i915_private *guc_to_i915(struct intel_guc *guc)
{
	return container_of(guc, struct drm_i915_private, guc);
}

/* Simple iterator over all initialised engines */
#define for_each_engine(engine__, dev_priv__, id__) \
	for ((id__) = 0; \
	     (id__) < I915_NUM_ENGINES; \
	     (id__)++) \
		for_each_if ((engine__) = (dev_priv__)->engine[(id__)])

#define __mask_next_bit(mask) ({					\
	int __idx = ffs(mask) - 1;					\
	mask &= ~BIT(__idx);						\
	__idx;								\
})

/* Iterator over subset of engines selected by mask */
#define for_each_engine_masked(engine__, dev_priv__, mask__, tmp__) \
	for (tmp__ = mask__ & INTEL_INFO(dev_priv__)->ring_mask;	\
	     tmp__ ? (engine__ = (dev_priv__)->engine[__mask_next_bit(tmp__)]), 1 : 0; )

enum hdmi_force_audio {
	HDMI_AUDIO_OFF_DVI = -2,	/* no aux data for HDMI-DVI converter */
	HDMI_AUDIO_OFF,			/* force turn off HDMI audio */
	HDMI_AUDIO_AUTO,		/* trust EDID */
	HDMI_AUDIO_ON,			/* force turn on HDMI audio */
};

#define I915_GTT_OFFSET_NONE ((u32)-1)

/*
 * Frontbuffer tracking bits. Set in obj->frontbuffer_bits while a gem bo is
 * considered to be the frontbuffer for the given plane interface-wise. This
 * doesn't mean that the hw necessarily already scans it out, but that any
 * rendering (by the cpu or gpu) will land in the frontbuffer eventually.
 *
 * We have one bit per pipe and per scanout plane type.
 */
#define INTEL_MAX_SPRITE_BITS_PER_PIPE 5
#define INTEL_FRONTBUFFER_BITS_PER_PIPE 8
#define INTEL_FRONTBUFFER_PRIMARY(pipe) \
	(1 << (INTEL_FRONTBUFFER_BITS_PER_PIPE * (pipe)))
#define INTEL_FRONTBUFFER_CURSOR(pipe) \
	(1 << (1 + (INTEL_FRONTBUFFER_BITS_PER_PIPE * (pipe))))
#define INTEL_FRONTBUFFER_SPRITE(pipe, plane) \
	(1 << (2 + plane + (INTEL_FRONTBUFFER_BITS_PER_PIPE * (pipe))))
#define INTEL_FRONTBUFFER_OVERLAY(pipe) \
	(1 << (2 + INTEL_MAX_SPRITE_BITS_PER_PIPE + (INTEL_FRONTBUFFER_BITS_PER_PIPE * (pipe))))
#define INTEL_FRONTBUFFER_ALL_MASK(pipe) \
	(0xff << (INTEL_FRONTBUFFER_BITS_PER_PIPE * (pipe)))

/*
 * Optimised SGL iterator for GEM objects
 */
static __always_inline struct sgt_iter {
	struct scatterlist *sgp;
	union {
		unsigned long pfn;
		dma_addr_t dma;
	};
	unsigned int curr;
	unsigned int max;
} __sgt_iter(struct scatterlist *sgl, bool dma) {
	struct sgt_iter s = { .sgp = sgl };

	if (s.sgp) {
		s.max = s.curr = s.sgp->offset;
		s.max += s.sgp->length;
		if (dma)
			s.dma = sg_dma_address(s.sgp);
		else
			s.pfn = page_to_pfn(sg_page(s.sgp));
	}

	return s;
}

static inline struct scatterlist *____sg_next(struct scatterlist *sg)
{
	++sg;
	if (unlikely(sg_is_chain(sg)))
		sg = sg_chain_ptr(sg);
	return sg;
}

/**
 * __sg_next - return the next scatterlist entry in a list
 * @sg:		The current sg entry
 *
 * Description:
 *   If the entry is the last, return NULL; otherwise, step to the next
 *   element in the array (@sg@+1). If that's a chain pointer, follow it;
 *   otherwise just return the pointer to the current element.
 **/
static inline struct scatterlist *__sg_next(struct scatterlist *sg)
{
#ifdef CONFIG_DEBUG_SG
	BUG_ON(sg->sg_magic != SG_MAGIC);
#endif
	return sg_is_last(sg) ? NULL : ____sg_next(sg);
}

/**
 * for_each_sgt_dma - iterate over the DMA addresses of the given sg_table
 * @__dmap:	DMA address (output)
 * @__iter:	'struct sgt_iter' (iterator state, internal)
 * @__sgt:	sg_table to iterate over (input)
 */
#define for_each_sgt_dma(__dmap, __iter, __sgt)				\
	for ((__iter) = __sgt_iter((__sgt)->sgl, true);			\
	     ((__dmap) = (__iter).dma + (__iter).curr);			\
	     (((__iter).curr += PAGE_SIZE) < (__iter).max) ||		\
	     ((__iter) = __sgt_iter(__sg_next((__iter).sgp), true), 0))

/**
 * for_each_sgt_page - iterate over the pages of the given sg_table
 * @__pp:	page pointer (output)
 * @__iter:	'struct sgt_iter' (iterator state, internal)
 * @__sgt:	sg_table to iterate over (input)
 */
#define for_each_sgt_page(__pp, __iter, __sgt)				\
	for ((__iter) = __sgt_iter((__sgt)->sgl, false);		\
	     ((__pp) = (__iter).pfn == 0 ? NULL :			\
	      pfn_to_page((__iter).pfn + ((__iter).curr >> PAGE_SHIFT))); \
	     (((__iter).curr += PAGE_SIZE) < (__iter).max) ||		\
	     ((__iter) = __sgt_iter(__sg_next((__iter).sgp), false), 0))

static inline const struct intel_device_info *
intel_info(const struct drm_i915_private *dev_priv)
{
	return &dev_priv->info;
}

#define INTEL_INFO(dev_priv)	intel_info((dev_priv))

#define INTEL_GEN(dev_priv)	((dev_priv)->info.gen)
#define INTEL_DEVID(dev_priv)	((dev_priv)->info.device_id)

#define REVID_FOREVER		0xff
#define INTEL_REVID(dev_priv)	((dev_priv)->drm.pdev->revision)

#define GEN_FOREVER (0)
/*
 * Returns true if Gen is in inclusive range [Start, End].
 *
 * Use GEN_FOREVER for unbound start and or end.
 */
#define IS_GEN(dev_priv, s, e) ({ \
	unsigned int __s = (s), __e = (e); \
	BUILD_BUG_ON(!__builtin_constant_p(s)); \
	BUILD_BUG_ON(!__builtin_constant_p(e)); \
	if ((__s) != GEN_FOREVER) \
		__s = (s) - 1; \
	if ((__e) == GEN_FOREVER) \
		__e = BITS_PER_LONG - 1; \
	else \
		__e = (e) - 1; \
	!!((dev_priv)->info.gen_mask & GENMASK((__e), (__s))); \
})

/*
 * Return true if revision is in range [since,until] inclusive.
 *
 * Use 0 for open-ended since, and REVID_FOREVER for open-ended until.
 */
#define IS_REVID(p, since, until) \
	(INTEL_REVID(p) >= (since) && INTEL_REVID(p) <= (until))

#define IS_I830(dev_priv)	((dev_priv)->info.platform == INTEL_I830)
#define IS_I845G(dev_priv)	((dev_priv)->info.platform == INTEL_I845G)
#define IS_I85X(dev_priv)	((dev_priv)->info.platform == INTEL_I85X)
#define IS_I865G(dev_priv)	((dev_priv)->info.platform == INTEL_I865G)
#define IS_I915G(dev_priv)	((dev_priv)->info.platform == INTEL_I915G)
#define IS_I915GM(dev_priv)	((dev_priv)->info.platform == INTEL_I915GM)
#define IS_I945G(dev_priv)	((dev_priv)->info.platform == INTEL_I945G)
#define IS_I945GM(dev_priv)	((dev_priv)->info.platform == INTEL_I945GM)
#define IS_I965G(dev_priv)	((dev_priv)->info.platform == INTEL_I965G)
#define IS_I965GM(dev_priv)	((dev_priv)->info.platform == INTEL_I965GM)
#define IS_G45(dev_priv)	((dev_priv)->info.platform == INTEL_G45)
#define IS_GM45(dev_priv)	((dev_priv)->info.platform == INTEL_GM45)
#define IS_G4X(dev_priv)	(IS_G45(dev_priv) || IS_GM45(dev_priv))
#define IS_PINEVIEW_G(dev_priv)	(INTEL_DEVID(dev_priv) == 0xa001)
#define IS_PINEVIEW_M(dev_priv)	(INTEL_DEVID(dev_priv) == 0xa011)
#define IS_PINEVIEW(dev_priv)	((dev_priv)->info.platform == INTEL_PINEVIEW)
#define IS_G33(dev_priv)	((dev_priv)->info.platform == INTEL_G33)
#define IS_IRONLAKE_M(dev_priv)	(INTEL_DEVID(dev_priv) == 0x0046)
#define IS_IVYBRIDGE(dev_priv)	((dev_priv)->info.platform == INTEL_IVYBRIDGE)
#define IS_IVB_GT1(dev_priv)	(INTEL_DEVID(dev_priv) == 0x0156 || \
				 INTEL_DEVID(dev_priv) == 0x0152 || \
				 INTEL_DEVID(dev_priv) == 0x015a)
#define IS_VALLEYVIEW(dev_priv)	((dev_priv)->info.platform == INTEL_VALLEYVIEW)
#define IS_CHERRYVIEW(dev_priv)	((dev_priv)->info.platform == INTEL_CHERRYVIEW)
#define IS_HASWELL(dev_priv)	((dev_priv)->info.platform == INTEL_HASWELL)
#define IS_BROADWELL(dev_priv)	((dev_priv)->info.platform == INTEL_BROADWELL)
#define IS_SKYLAKE(dev_priv)	((dev_priv)->info.platform == INTEL_SKYLAKE)
#define IS_BROXTON(dev_priv)	((dev_priv)->info.platform == INTEL_BROXTON)
#define IS_KABYLAKE(dev_priv)	((dev_priv)->info.platform == INTEL_KABYLAKE)
#define IS_GEMINILAKE(dev_priv)	((dev_priv)->info.platform == INTEL_GEMINILAKE)
#define IS_MOBILE(dev_priv)	((dev_priv)->info.is_mobile)
#define IS_HSW_EARLY_SDV(dev_priv) (IS_HASWELL(dev_priv) && \
				    (INTEL_DEVID(dev_priv) & 0xFF00) == 0x0C00)
#define IS_BDW_ULT(dev_priv)	(IS_BROADWELL(dev_priv) && \
				 ((INTEL_DEVID(dev_priv) & 0xf) == 0x6 ||	\
				 (INTEL_DEVID(dev_priv) & 0xf) == 0xb ||	\
				 (INTEL_DEVID(dev_priv) & 0xf) == 0xe))
/* ULX machines are also considered ULT. */
#define IS_BDW_ULX(dev_priv)	(IS_BROADWELL(dev_priv) && \
				 (INTEL_DEVID(dev_priv) & 0xf) == 0xe)
#define IS_BDW_GT3(dev_priv)	(IS_BROADWELL(dev_priv) && \
				 (INTEL_DEVID(dev_priv) & 0x00F0) == 0x0020)
#define IS_HSW_ULT(dev_priv)	(IS_HASWELL(dev_priv) && \
				 (INTEL_DEVID(dev_priv) & 0xFF00) == 0x0A00)
#define IS_HSW_GT3(dev_priv)	(IS_HASWELL(dev_priv) && \
				 (INTEL_DEVID(dev_priv) & 0x00F0) == 0x0020)
/* ULX machines are also considered ULT. */
#define IS_HSW_ULX(dev_priv)	(INTEL_DEVID(dev_priv) == 0x0A0E || \
				 INTEL_DEVID(dev_priv) == 0x0A1E)
#define IS_SKL_ULT(dev_priv)	(INTEL_DEVID(dev_priv) == 0x1906 || \
				 INTEL_DEVID(dev_priv) == 0x1913 || \
				 INTEL_DEVID(dev_priv) == 0x1916 || \
				 INTEL_DEVID(dev_priv) == 0x1921 || \
				 INTEL_DEVID(dev_priv) == 0x1926)
#define IS_SKL_ULX(dev_priv)	(INTEL_DEVID(dev_priv) == 0x190E || \
				 INTEL_DEVID(dev_priv) == 0x1915 || \
				 INTEL_DEVID(dev_priv) == 0x191E)
#define IS_KBL_ULT(dev_priv)	(INTEL_DEVID(dev_priv) == 0x5906 || \
				 INTEL_DEVID(dev_priv) == 0x5913 || \
				 INTEL_DEVID(dev_priv) == 0x5916 || \
				 INTEL_DEVID(dev_priv) == 0x5921 || \
				 INTEL_DEVID(dev_priv) == 0x5926)
#define IS_KBL_ULX(dev_priv)	(INTEL_DEVID(dev_priv) == 0x590E || \
				 INTEL_DEVID(dev_priv) == 0x5915 || \
				 INTEL_DEVID(dev_priv) == 0x591E)
#define IS_SKL_GT3(dev_priv)	(IS_SKYLAKE(dev_priv) && \
				 (INTEL_DEVID(dev_priv) & 0x00F0) == 0x0020)
#define IS_SKL_GT4(dev_priv)	(IS_SKYLAKE(dev_priv) && \
				 (INTEL_DEVID(dev_priv) & 0x00F0) == 0x0030)

#define IS_ALPHA_SUPPORT(intel_info) ((intel_info)->is_alpha_support)

#define SKL_REVID_A0		0x0
#define SKL_REVID_B0		0x1
#define SKL_REVID_C0		0x2
#define SKL_REVID_D0		0x3
#define SKL_REVID_E0		0x4
#define SKL_REVID_F0		0x5
#define SKL_REVID_G0		0x6
#define SKL_REVID_H0		0x7

#define IS_SKL_REVID(p, since, until) (IS_SKYLAKE(p) && IS_REVID(p, since, until))

#define BXT_REVID_A0		0x0
#define BXT_REVID_A1		0x1
#define BXT_REVID_B0		0x3
#define BXT_REVID_B_LAST	0x8
#define BXT_REVID_C0		0x9

#define IS_BXT_REVID(dev_priv, since, until) \
	(IS_BROXTON(dev_priv) && IS_REVID(dev_priv, since, until))

#define KBL_REVID_A0		0x0
#define KBL_REVID_B0		0x1
#define KBL_REVID_C0		0x2
#define KBL_REVID_D0		0x3
#define KBL_REVID_E0		0x4

#define IS_KBL_REVID(dev_priv, since, until) \
	(IS_KABYLAKE(dev_priv) && IS_REVID(dev_priv, since, until))

/*
 * The genX designation typically refers to the render engine, so render
 * capability related checks should use IS_GEN, while display and other checks
 * have their own (e.g. HAS_PCH_SPLIT for ILK+ display, IS_foo for particular
 * chips, etc.).
 */
#define IS_GEN2(dev_priv)	(!!((dev_priv)->info.gen_mask & BIT(1)))
#define IS_GEN3(dev_priv)	(!!((dev_priv)->info.gen_mask & BIT(2)))
#define IS_GEN4(dev_priv)	(!!((dev_priv)->info.gen_mask & BIT(3)))
#define IS_GEN5(dev_priv)	(!!((dev_priv)->info.gen_mask & BIT(4)))
#define IS_GEN6(dev_priv)	(!!((dev_priv)->info.gen_mask & BIT(5)))
#define IS_GEN7(dev_priv)	(!!((dev_priv)->info.gen_mask & BIT(6)))
#define IS_GEN8(dev_priv)	(!!((dev_priv)->info.gen_mask & BIT(7)))
#define IS_GEN9(dev_priv)	(!!((dev_priv)->info.gen_mask & BIT(8)))

#define IS_GEN9_LP(dev_priv)	(IS_GEN9(dev_priv) && INTEL_INFO(dev_priv)->is_lp)
#define IS_LP(dev_priv)	(INTEL_INFO(dev_priv)->is_lp)

#define ENGINE_MASK(id)	BIT(id)
#define RENDER_RING	ENGINE_MASK(RCS)
#define BSD_RING	ENGINE_MASK(VCS)
#define BLT_RING	ENGINE_MASK(BCS)
#define VEBOX_RING	ENGINE_MASK(VECS)
#define BSD2_RING	ENGINE_MASK(VCS2)
#define ALL_ENGINES	(~0)

#define HAS_ENGINE(dev_priv, id) \
	(!!((dev_priv)->info.ring_mask & ENGINE_MASK(id)))

#define HAS_BSD(dev_priv)	HAS_ENGINE(dev_priv, VCS)
#define HAS_BSD2(dev_priv)	HAS_ENGINE(dev_priv, VCS2)
#define HAS_BLT(dev_priv)	HAS_ENGINE(dev_priv, BCS)
#define HAS_VEBOX(dev_priv)	HAS_ENGINE(dev_priv, VECS)

#define HAS_LLC(dev_priv)	((dev_priv)->info.has_llc)
#define HAS_SNOOP(dev_priv)	((dev_priv)->info.has_snoop)
#define HAS_EDRAM(dev_priv)	(!!((dev_priv)->edram_cap & EDRAM_ENABLED))
#define HAS_WT(dev_priv)	((IS_HASWELL(dev_priv) || \
				 IS_BROADWELL(dev_priv)) && HAS_EDRAM(dev_priv))

#define HWS_NEEDS_PHYSICAL(dev_priv)	((dev_priv)->info.hws_needs_physical)

#define HAS_HW_CONTEXTS(dev_priv)	    ((dev_priv)->info.has_hw_contexts)
#define HAS_LOGICAL_RING_CONTEXTS(dev_priv) \
		((dev_priv)->info.has_logical_ring_contexts)
#define USES_PPGTT(dev_priv)		(i915.enable_ppgtt)
#define USES_FULL_PPGTT(dev_priv)	(i915.enable_ppgtt >= 2)
#define USES_FULL_48BIT_PPGTT(dev_priv)	(i915.enable_ppgtt == 3)

#define HAS_OVERLAY(dev_priv)		 ((dev_priv)->info.has_overlay)
#define OVERLAY_NEEDS_PHYSICAL(dev_priv) \
		((dev_priv)->info.overlay_needs_physical)

/* Early gen2 have a totally busted CS tlb and require pinned batches. */
#define HAS_BROKEN_CS_TLB(dev_priv)	(IS_I830(dev_priv) || IS_I845G(dev_priv))

/* WaRsDisableCoarsePowerGating:skl,bxt */
#define NEEDS_WaRsDisableCoarsePowerGating(dev_priv) \
	(IS_BXT_REVID(dev_priv, 0, BXT_REVID_A1) || \
	 IS_SKL_GT3(dev_priv) || \
	 IS_SKL_GT4(dev_priv))

/*
 * dp aux and gmbus irq on gen4 seems to be able to generate legacy interrupts
 * even when in MSI mode. This results in spurious interrupt warnings if the
 * legacy irq no. is shared with another device. The kernel then disables that
 * interrupt source and so prevents the other device from working properly.
 */
#define HAS_AUX_IRQ(dev_priv)   ((dev_priv)->info.gen >= 5)
#define HAS_GMBUS_IRQ(dev_priv) ((dev_priv)->info.has_gmbus_irq)

/* With the 945 and later, Y tiling got adjusted so that it was 32 128-byte
 * rows, which changed the alignment requirements and fence programming.
 */
#define HAS_128_BYTE_Y_TILING(dev_priv) (!IS_GEN2(dev_priv) && \
					 !(IS_I915G(dev_priv) || \
					 IS_I915GM(dev_priv)))
#define SUPPORTS_TV(dev_priv)		((dev_priv)->info.supports_tv)
#define I915_HAS_HOTPLUG(dev_priv)	((dev_priv)->info.has_hotplug)

#define HAS_FW_BLC(dev_priv) 	(INTEL_GEN(dev_priv) > 2)
#define HAS_PIPE_CXSR(dev_priv) ((dev_priv)->info.has_pipe_cxsr)
#define HAS_FBC(dev_priv)	((dev_priv)->info.has_fbc)

#define HAS_IPS(dev_priv)	(IS_HSW_ULT(dev_priv) || IS_BROADWELL(dev_priv))

#define HAS_DP_MST(dev_priv)	((dev_priv)->info.has_dp_mst)

#define HAS_DDI(dev_priv)		 ((dev_priv)->info.has_ddi)
#define HAS_FPGA_DBG_UNCLAIMED(dev_priv) ((dev_priv)->info.has_fpga_dbg)
#define HAS_PSR(dev_priv)		 ((dev_priv)->info.has_psr)
#define HAS_RC6(dev_priv)		 ((dev_priv)->info.has_rc6)
#define HAS_RC6p(dev_priv)		 ((dev_priv)->info.has_rc6p)

#define HAS_CSR(dev_priv)	((dev_priv)->info.has_csr)

#define HAS_RUNTIME_PM(dev_priv) ((dev_priv)->info.has_runtime_pm)
#define HAS_64BIT_RELOC(dev_priv) ((dev_priv)->info.has_64bit_reloc)

/*
 * For now, anything with a GuC requires uCode loading, and then supports
 * command submission once loaded. But these are logically independent
 * properties, so we have separate macros to test them.
 */
#define HAS_GUC(dev_priv)	((dev_priv)->info.has_guc)
#define HAS_GUC_UCODE(dev_priv)	(HAS_GUC(dev_priv))
#define HAS_GUC_SCHED(dev_priv)	(HAS_GUC(dev_priv))
#define HAS_HUC_UCODE(dev_priv)	(HAS_GUC(dev_priv))

#define HAS_RESOURCE_STREAMER(dev_priv) ((dev_priv)->info.has_resource_streamer)

#define HAS_POOLED_EU(dev_priv)	((dev_priv)->info.has_pooled_eu)

#define INTEL_PCH_DEVICE_ID_MASK		0xff00
#define INTEL_PCH_IBX_DEVICE_ID_TYPE		0x3b00
#define INTEL_PCH_CPT_DEVICE_ID_TYPE		0x1c00
#define INTEL_PCH_PPT_DEVICE_ID_TYPE		0x1e00
#define INTEL_PCH_LPT_DEVICE_ID_TYPE		0x8c00
#define INTEL_PCH_LPT_LP_DEVICE_ID_TYPE		0x9c00
#define INTEL_PCH_SPT_DEVICE_ID_TYPE		0xA100
#define INTEL_PCH_SPT_LP_DEVICE_ID_TYPE		0x9D00
#define INTEL_PCH_KBP_DEVICE_ID_TYPE		0xA200
#define INTEL_PCH_P2X_DEVICE_ID_TYPE		0x7100
#define INTEL_PCH_P3X_DEVICE_ID_TYPE		0x7000
#define INTEL_PCH_QEMU_DEVICE_ID_TYPE		0x2900 /* qemu q35 has 2918 */

#define INTEL_PCH_TYPE(dev_priv) ((dev_priv)->pch_type)
#define HAS_PCH_KBP(dev_priv) (INTEL_PCH_TYPE(dev_priv) == PCH_KBP)
#define HAS_PCH_SPT(dev_priv) (INTEL_PCH_TYPE(dev_priv) == PCH_SPT)
#define HAS_PCH_LPT(dev_priv) (INTEL_PCH_TYPE(dev_priv) == PCH_LPT)
#define HAS_PCH_LPT_LP(dev_priv) \
	((dev_priv)->pch_id == INTEL_PCH_LPT_LP_DEVICE_ID_TYPE)
#define HAS_PCH_LPT_H(dev_priv) \
	((dev_priv)->pch_id == INTEL_PCH_LPT_DEVICE_ID_TYPE)
#define HAS_PCH_CPT(dev_priv) (INTEL_PCH_TYPE(dev_priv) == PCH_CPT)
#define HAS_PCH_IBX(dev_priv) (INTEL_PCH_TYPE(dev_priv) == PCH_IBX)
#define HAS_PCH_NOP(dev_priv) (INTEL_PCH_TYPE(dev_priv) == PCH_NOP)
#define HAS_PCH_SPLIT(dev_priv) (INTEL_PCH_TYPE(dev_priv) != PCH_NONE)

#define HAS_GMCH_DISPLAY(dev_priv) ((dev_priv)->info.has_gmch_display)

#define HAS_LSPCON(dev_priv) (IS_GEN9(dev_priv))

/* DPF == dynamic parity feature */
#define HAS_L3_DPF(dev_priv) ((dev_priv)->info.has_l3_dpf)
#define NUM_L3_SLICES(dev_priv) (IS_HSW_GT3(dev_priv) ? \
				 2 : HAS_L3_DPF(dev_priv))

#define GT_FREQUENCY_MULTIPLIER 50
#define GEN9_FREQ_SCALER 3

#define HAS_DECOUPLED_MMIO(dev_priv) (INTEL_INFO(dev_priv)->has_decoupled_mmio)

#include "i915_trace.h"

static inline bool intel_scanout_needs_vtd_wa(struct drm_i915_private *dev_priv)
{
#ifdef CONFIG_INTEL_IOMMU
	if (INTEL_GEN(dev_priv) >= 6 && intel_iommu_gfx_mapped)
		return true;
#endif
	return false;
}

int intel_sanitize_enable_ppgtt(struct drm_i915_private *dev_priv,
				int enable_ppgtt);

bool intel_sanitize_semaphores(struct drm_i915_private *dev_priv, int value);

/* i915_drv.c */
void __printf(3, 4)
__i915_printk(struct drm_i915_private *dev_priv, const char *level,
	      const char *fmt, ...);

#define i915_report_error(dev_priv, fmt, ...)				   \
	__i915_printk(dev_priv, KERN_ERR, fmt, ##__VA_ARGS__)

#ifdef CONFIG_COMPAT
extern long i915_compat_ioctl(struct file *filp, unsigned int cmd,
			      unsigned long arg);
#else
#define i915_compat_ioctl NULL
#endif
extern const struct dev_pm_ops i915_pm_ops;

extern int i915_driver_load(struct pci_dev *pdev,
			    const struct pci_device_id *ent);
extern void i915_driver_unload(struct drm_device *dev);
extern int intel_gpu_reset(struct drm_i915_private *dev_priv, u32 engine_mask);
extern bool intel_has_gpu_reset(struct drm_i915_private *dev_priv);
extern void i915_reset(struct drm_i915_private *dev_priv);
extern int intel_guc_reset(struct drm_i915_private *dev_priv);
extern void intel_engine_init_hangcheck(struct intel_engine_cs *engine);
extern void intel_hangcheck_init(struct drm_i915_private *dev_priv);
extern unsigned long i915_chipset_val(struct drm_i915_private *dev_priv);
extern unsigned long i915_mch_val(struct drm_i915_private *dev_priv);
extern unsigned long i915_gfx_val(struct drm_i915_private *dev_priv);
extern void i915_update_gfx_val(struct drm_i915_private *dev_priv);
int vlv_force_gfx_clock(struct drm_i915_private *dev_priv, bool on);

/* intel_hotplug.c */
void intel_hpd_irq_handler(struct drm_i915_private *dev_priv,
			   u32 pin_mask, u32 long_mask);
void intel_hpd_init(struct drm_i915_private *dev_priv);
void intel_hpd_init_work(struct drm_i915_private *dev_priv);
void intel_hpd_cancel_work(struct drm_i915_private *dev_priv);
bool intel_hpd_pin_to_port(enum hpd_pin pin, enum port *port);
bool intel_hpd_disable(struct drm_i915_private *dev_priv, enum hpd_pin pin);
void intel_hpd_enable(struct drm_i915_private *dev_priv, enum hpd_pin pin);

/* i915_irq.c */
static inline void i915_queue_hangcheck(struct drm_i915_private *dev_priv)
{
	unsigned long delay;

	if (unlikely(!i915.enable_hangcheck))
		return;

	/* Don't continually defer the hangcheck so that it is always run at
	 * least once after work has been scheduled on any ring. Otherwise,
	 * we will ignore a hung ring if a second ring is kept busy.
	 */

	delay = round_jiffies_up_relative(DRM_I915_HANGCHECK_JIFFIES);
	queue_delayed_work(system_long_wq,
			   &dev_priv->gpu_error.hangcheck_work, delay);
}

__printf(3, 4)
void i915_handle_error(struct drm_i915_private *dev_priv,
		       u32 engine_mask,
		       const char *fmt, ...);

extern void intel_irq_init(struct drm_i915_private *dev_priv);
int intel_irq_install(struct drm_i915_private *dev_priv);
void intel_irq_uninstall(struct drm_i915_private *dev_priv);

extern void intel_uncore_sanitize(struct drm_i915_private *dev_priv);
extern void intel_uncore_early_sanitize(struct drm_i915_private *dev_priv,
					bool restore_forcewake);
extern void intel_uncore_init(struct drm_i915_private *dev_priv);
extern bool intel_uncore_unclaimed_mmio(struct drm_i915_private *dev_priv);
extern bool intel_uncore_arm_unclaimed_mmio_detection(struct drm_i915_private *dev_priv);
extern void intel_uncore_fini(struct drm_i915_private *dev_priv);
extern void intel_uncore_forcewake_reset(struct drm_i915_private *dev_priv,
					 bool restore);
const char *intel_uncore_forcewake_domain_to_str(const enum forcewake_domain_id id);
void intel_uncore_forcewake_get(struct drm_i915_private *dev_priv,
				enum forcewake_domains domains);
void intel_uncore_forcewake_put(struct drm_i915_private *dev_priv,
				enum forcewake_domains domains);
/* Like above but the caller must manage the uncore.lock itself.
 * Must be used with I915_READ_FW and friends.
 */
void intel_uncore_forcewake_get__locked(struct drm_i915_private *dev_priv,
					enum forcewake_domains domains);
void intel_uncore_forcewake_put__locked(struct drm_i915_private *dev_priv,
					enum forcewake_domains domains);
u64 intel_uncore_edram_size(struct drm_i915_private *dev_priv);

void assert_forcewakes_inactive(struct drm_i915_private *dev_priv);

int intel_wait_for_register(struct drm_i915_private *dev_priv,
			    i915_reg_t reg,
			    const u32 mask,
			    const u32 value,
			    const unsigned long timeout_ms);
int intel_wait_for_register_fw(struct drm_i915_private *dev_priv,
			       i915_reg_t reg,
			       const u32 mask,
			       const u32 value,
			       const unsigned long timeout_ms);

static inline bool intel_gvt_active(struct drm_i915_private *dev_priv)
{
	return dev_priv->gvt;
}

static inline bool intel_vgpu_active(struct drm_i915_private *dev_priv)
{
	return dev_priv->vgpu.active;
}

void
i915_enable_pipestat(struct drm_i915_private *dev_priv, enum pipe pipe,
		     u32 status_mask);

void
i915_disable_pipestat(struct drm_i915_private *dev_priv, enum pipe pipe,
		      u32 status_mask);

void valleyview_enable_display_irqs(struct drm_i915_private *dev_priv);
void valleyview_disable_display_irqs(struct drm_i915_private *dev_priv);
void i915_hotplug_interrupt_update(struct drm_i915_private *dev_priv,
				   uint32_t mask,
				   uint32_t bits);
void ilk_update_display_irq(struct drm_i915_private *dev_priv,
			    uint32_t interrupt_mask,
			    uint32_t enabled_irq_mask);
static inline void
ilk_enable_display_irq(struct drm_i915_private *dev_priv, uint32_t bits)
{
	ilk_update_display_irq(dev_priv, bits, bits);
}
static inline void
ilk_disable_display_irq(struct drm_i915_private *dev_priv, uint32_t bits)
{
	ilk_update_display_irq(dev_priv, bits, 0);
}
void bdw_update_pipe_irq(struct drm_i915_private *dev_priv,
			 enum pipe pipe,
			 uint32_t interrupt_mask,
			 uint32_t enabled_irq_mask);
static inline void bdw_enable_pipe_irq(struct drm_i915_private *dev_priv,
				       enum pipe pipe, uint32_t bits)
{
	bdw_update_pipe_irq(dev_priv, pipe, bits, bits);
}
static inline void bdw_disable_pipe_irq(struct drm_i915_private *dev_priv,
					enum pipe pipe, uint32_t bits)
{
	bdw_update_pipe_irq(dev_priv, pipe, bits, 0);
}
void ibx_display_interrupt_update(struct drm_i915_private *dev_priv,
				  uint32_t interrupt_mask,
				  uint32_t enabled_irq_mask);
static inline void
ibx_enable_display_interrupt(struct drm_i915_private *dev_priv, uint32_t bits)
{
	ibx_display_interrupt_update(dev_priv, bits, bits);
}
static inline void
ibx_disable_display_interrupt(struct drm_i915_private *dev_priv, uint32_t bits)
{
	ibx_display_interrupt_update(dev_priv, bits, 0);
}

/* i915_gem.c */
int i915_gem_create_ioctl(struct drm_device *dev, void *data,
			  struct drm_file *file_priv);
int i915_gem_pread_ioctl(struct drm_device *dev, void *data,
			 struct drm_file *file_priv);
int i915_gem_pwrite_ioctl(struct drm_device *dev, void *data,
			  struct drm_file *file_priv);
int i915_gem_mmap_ioctl(struct drm_device *dev, void *data,
			struct drm_file *file_priv);
int i915_gem_mmap_gtt_ioctl(struct drm_device *dev, void *data,
			struct drm_file *file_priv);
int i915_gem_set_domain_ioctl(struct drm_device *dev, void *data,
			      struct drm_file *file_priv);
int i915_gem_sw_finish_ioctl(struct drm_device *dev, void *data,
			     struct drm_file *file_priv);
int i915_gem_execbuffer(struct drm_device *dev, void *data,
			struct drm_file *file_priv);
int i915_gem_execbuffer2(struct drm_device *dev, void *data,
			 struct drm_file *file_priv);
int i915_gem_busy_ioctl(struct drm_device *dev, void *data,
			struct drm_file *file_priv);
int i915_gem_get_caching_ioctl(struct drm_device *dev, void *data,
			       struct drm_file *file);
int i915_gem_set_caching_ioctl(struct drm_device *dev, void *data,
			       struct drm_file *file);
int i915_gem_throttle_ioctl(struct drm_device *dev, void *data,
			    struct drm_file *file_priv);
int i915_gem_madvise_ioctl(struct drm_device *dev, void *data,
			   struct drm_file *file_priv);
int i915_gem_set_tiling_ioctl(struct drm_device *dev, void *data,
			      struct drm_file *file_priv);
int i915_gem_get_tiling_ioctl(struct drm_device *dev, void *data,
			      struct drm_file *file_priv);
void i915_gem_init_userptr(struct drm_i915_private *dev_priv);
int i915_gem_userptr_ioctl(struct drm_device *dev, void *data,
			   struct drm_file *file);
int i915_gem_get_aperture_ioctl(struct drm_device *dev, void *data,
				struct drm_file *file_priv);
int i915_gem_wait_ioctl(struct drm_device *dev, void *data,
			struct drm_file *file_priv);
int i915_gem_load_init(struct drm_i915_private *dev_priv);
void i915_gem_load_cleanup(struct drm_i915_private *dev_priv);
void i915_gem_load_init_fences(struct drm_i915_private *dev_priv);
int i915_gem_freeze(struct drm_i915_private *dev_priv);
int i915_gem_freeze_late(struct drm_i915_private *dev_priv);

void *i915_gem_object_alloc(struct drm_i915_private *dev_priv);
void i915_gem_object_free(struct drm_i915_gem_object *obj);
void i915_gem_object_init(struct drm_i915_gem_object *obj,
			 const struct drm_i915_gem_object_ops *ops);
struct drm_i915_gem_object *
i915_gem_object_create(struct drm_i915_private *dev_priv, u64 size);
struct drm_i915_gem_object *
i915_gem_object_create_from_data(struct drm_i915_private *dev_priv,
				 const void *data, size_t size);
void i915_gem_close_object(struct drm_gem_object *gem, struct drm_file *file);
void i915_gem_free_object(struct drm_gem_object *obj);

static inline void i915_gem_drain_freed_objects(struct drm_i915_private *i915)
{
	/* A single pass should suffice to release all the freed objects (along
	 * most call paths) , but be a little more paranoid in that freeing
	 * the objects does take a little amount of time, during which the rcu
	 * callbacks could have added new objects into the freed list, and
	 * armed the work again.
	 */
	do {
		rcu_barrier();
	} while (flush_work(&i915->mm.free_work));
}

struct i915_vma * __must_check
i915_gem_object_ggtt_pin(struct drm_i915_gem_object *obj,
			 const struct i915_ggtt_view *view,
			 u64 size,
			 u64 alignment,
			 u64 flags);

int i915_gem_object_unbind(struct drm_i915_gem_object *obj);
void i915_gem_release_mmap(struct drm_i915_gem_object *obj);

void i915_gem_runtime_suspend(struct drm_i915_private *dev_priv);

static inline int __sg_page_count(const struct scatterlist *sg)
{
	return sg->length >> PAGE_SHIFT;
}

struct scatterlist *
i915_gem_object_get_sg(struct drm_i915_gem_object *obj,
		       unsigned int n, unsigned int *offset);

struct page *
i915_gem_object_get_page(struct drm_i915_gem_object *obj,
			 unsigned int n);

struct page *
i915_gem_object_get_dirty_page(struct drm_i915_gem_object *obj,
			       unsigned int n);

dma_addr_t
i915_gem_object_get_dma_address(struct drm_i915_gem_object *obj,
				unsigned long n);

void __i915_gem_object_set_pages(struct drm_i915_gem_object *obj,
				 struct sg_table *pages);
int __i915_gem_object_get_pages(struct drm_i915_gem_object *obj);

static inline int __must_check
i915_gem_object_pin_pages(struct drm_i915_gem_object *obj)
{
	might_lock(&obj->mm.lock);

	if (atomic_inc_not_zero(&obj->mm.pages_pin_count))
		return 0;

	return __i915_gem_object_get_pages(obj);
}

static inline void
__i915_gem_object_pin_pages(struct drm_i915_gem_object *obj)
{
	GEM_BUG_ON(!obj->mm.pages);

	atomic_inc(&obj->mm.pages_pin_count);
}

static inline bool
i915_gem_object_has_pinned_pages(struct drm_i915_gem_object *obj)
{
	return atomic_read(&obj->mm.pages_pin_count);
}

static inline void
__i915_gem_object_unpin_pages(struct drm_i915_gem_object *obj)
{
	GEM_BUG_ON(!i915_gem_object_has_pinned_pages(obj));
	GEM_BUG_ON(!obj->mm.pages);

	atomic_dec(&obj->mm.pages_pin_count);
}

static inline void
i915_gem_object_unpin_pages(struct drm_i915_gem_object *obj)
{
	__i915_gem_object_unpin_pages(obj);
}

enum i915_mm_subclass { /* lockdep subclass for obj->mm.lock */
	I915_MM_NORMAL = 0,
	I915_MM_SHRINKER
};

void __i915_gem_object_put_pages(struct drm_i915_gem_object *obj,
				 enum i915_mm_subclass subclass);
void __i915_gem_object_invalidate(struct drm_i915_gem_object *obj);

enum i915_map_type {
	I915_MAP_WB = 0,
	I915_MAP_WC,
};

/**
 * i915_gem_object_pin_map - return a contiguous mapping of the entire object
 * @obj: the object to map into kernel address space
 * @type: the type of mapping, used to select pgprot_t
 *
 * Calls i915_gem_object_pin_pages() to prevent reaping of the object's
 * pages and then returns a contiguous mapping of the backing storage into
 * the kernel address space. Based on the @type of mapping, the PTE will be
 * set to either WriteBack or WriteCombine (via pgprot_t).
 *
 * The caller is responsible for calling i915_gem_object_unpin_map() when the
 * mapping is no longer required.
 *
 * Returns the pointer through which to access the mapped object, or an
 * ERR_PTR() on error.
 */
void *__must_check i915_gem_object_pin_map(struct drm_i915_gem_object *obj,
					   enum i915_map_type type);

/**
 * i915_gem_object_unpin_map - releases an earlier mapping
 * @obj: the object to unmap
 *
 * After pinning the object and mapping its pages, once you are finished
 * with your access, call i915_gem_object_unpin_map() to release the pin
 * upon the mapping. Once the pin count reaches zero, that mapping may be
 * removed.
 */
static inline void i915_gem_object_unpin_map(struct drm_i915_gem_object *obj)
{
	i915_gem_object_unpin_pages(obj);
}

int i915_gem_obj_prepare_shmem_read(struct drm_i915_gem_object *obj,
				    unsigned int *needs_clflush);
int i915_gem_obj_prepare_shmem_write(struct drm_i915_gem_object *obj,
				     unsigned int *needs_clflush);
#define CLFLUSH_BEFORE 0x1
#define CLFLUSH_AFTER 0x2
#define CLFLUSH_FLAGS (CLFLUSH_BEFORE | CLFLUSH_AFTER)

static inline void
i915_gem_obj_finish_shmem_access(struct drm_i915_gem_object *obj)
{
	i915_gem_object_unpin_pages(obj);
}

int __must_check i915_mutex_lock_interruptible(struct drm_device *dev);
void i915_vma_move_to_active(struct i915_vma *vma,
			     struct drm_i915_gem_request *req,
			     unsigned int flags);
int i915_gem_dumb_create(struct drm_file *file_priv,
			 struct drm_device *dev,
			 struct drm_mode_create_dumb *args);
int i915_gem_mmap_gtt(struct drm_file *file_priv, struct drm_device *dev,
		      uint32_t handle, uint64_t *offset);
int i915_gem_mmap_gtt_version(void);

void i915_gem_track_fb(struct drm_i915_gem_object *old,
		       struct drm_i915_gem_object *new,
		       unsigned frontbuffer_bits);

int __must_check i915_gem_set_global_seqno(struct drm_device *dev, u32 seqno);

struct drm_i915_gem_request *
i915_gem_find_active_request(struct intel_engine_cs *engine);

void i915_gem_retire_requests(struct drm_i915_private *dev_priv);

static inline bool i915_reset_in_progress(struct i915_gpu_error *error)
{
	return unlikely(test_bit(I915_RESET_IN_PROGRESS, &error->flags));
}

static inline bool i915_terminally_wedged(struct i915_gpu_error *error)
{
	return unlikely(test_bit(I915_WEDGED, &error->flags));
}

static inline bool i915_reset_in_progress_or_wedged(struct i915_gpu_error *error)
{
	return i915_reset_in_progress(error) | i915_terminally_wedged(error);
}

static inline u32 i915_reset_count(struct i915_gpu_error *error)
{
	return READ_ONCE(error->reset_count);
}

int i915_gem_reset_prepare(struct drm_i915_private *dev_priv);
void i915_gem_reset_finish(struct drm_i915_private *dev_priv);
void i915_gem_set_wedged(struct drm_i915_private *dev_priv);
void i915_gem_clflush_object(struct drm_i915_gem_object *obj, bool force);
int __must_check i915_gem_init(struct drm_i915_private *dev_priv);
int __must_check i915_gem_init_hw(struct drm_i915_private *dev_priv);
void i915_gem_init_swizzling(struct drm_i915_private *dev_priv);
void i915_gem_cleanup_engines(struct drm_i915_private *dev_priv);
int __must_check i915_gem_wait_for_idle(struct drm_i915_private *dev_priv,
					unsigned int flags);
int __must_check i915_gem_suspend(struct drm_i915_private *dev_priv);
void i915_gem_resume(struct drm_i915_private *dev_priv);
int i915_gem_fault(struct vm_area_struct *vma, struct vm_fault *vmf);
int i915_gem_object_wait(struct drm_i915_gem_object *obj,
			 unsigned int flags,
			 long timeout,
			 struct intel_rps_client *rps);
int i915_gem_object_wait_priority(struct drm_i915_gem_object *obj,
				  unsigned int flags,
				  int priority);
#define I915_PRIORITY_DISPLAY I915_PRIORITY_MAX

int __must_check
i915_gem_object_set_to_gtt_domain(struct drm_i915_gem_object *obj,
				  bool write);
int __must_check
i915_gem_object_set_to_cpu_domain(struct drm_i915_gem_object *obj, bool write);
struct i915_vma * __must_check
i915_gem_object_pin_to_display_plane(struct drm_i915_gem_object *obj,
				     u32 alignment,
				     const struct i915_ggtt_view *view);
void i915_gem_object_unpin_from_display_plane(struct i915_vma *vma);
int i915_gem_object_attach_phys(struct drm_i915_gem_object *obj,
				int align);
int i915_gem_open(struct drm_device *dev, struct drm_file *file);
void i915_gem_release(struct drm_device *dev, struct drm_file *file);

int i915_gem_object_set_cache_level(struct drm_i915_gem_object *obj,
				    enum i915_cache_level cache_level);

struct drm_gem_object *i915_gem_prime_import(struct drm_device *dev,
				struct dma_buf *dma_buf);

struct dma_buf *i915_gem_prime_export(struct drm_device *dev,
				struct drm_gem_object *gem_obj, int flags);

static inline struct i915_hw_ppgtt *
i915_vm_to_ppgtt(struct i915_address_space *vm)
{
	return container_of(vm, struct i915_hw_ppgtt, base);
}

<<<<<<< HEAD
=======
static inline struct i915_vma *
i915_gem_object_to_ggtt(struct drm_i915_gem_object *obj,
			const struct i915_ggtt_view *view)
{
	return i915_gem_obj_to_vma(obj, &to_i915(obj->base.dev)->ggtt.base, view);
}

>>>>>>> 7089db84
/* i915_gem_fence_reg.c */
int __must_check i915_vma_get_fence(struct i915_vma *vma);
int __must_check i915_vma_put_fence(struct i915_vma *vma);

void i915_gem_revoke_fences(struct drm_i915_private *dev_priv);
void i915_gem_restore_fences(struct drm_i915_private *dev_priv);

void i915_gem_detect_bit_6_swizzle(struct drm_i915_private *dev_priv);
void i915_gem_object_do_bit_17_swizzle(struct drm_i915_gem_object *obj,
				       struct sg_table *pages);
void i915_gem_object_save_bit_17_swizzle(struct drm_i915_gem_object *obj,
					 struct sg_table *pages);

static inline struct i915_gem_context *
i915_gem_context_lookup(struct drm_i915_file_private *file_priv, u32 id)
{
	struct i915_gem_context *ctx;

	lockdep_assert_held(&file_priv->dev_priv->drm.struct_mutex);

	ctx = idr_find(&file_priv->context_idr, id);
	if (!ctx)
		return ERR_PTR(-ENOENT);

	return ctx;
}

static inline struct i915_gem_context *
i915_gem_context_get(struct i915_gem_context *ctx)
{
	kref_get(&ctx->ref);
	return ctx;
}

static inline void i915_gem_context_put(struct i915_gem_context *ctx)
{
	lockdep_assert_held(&ctx->i915->drm.struct_mutex);
	kref_put(&ctx->ref, i915_gem_context_free);
}

static inline void i915_gem_context_put_unlocked(struct i915_gem_context *ctx)
{
	struct mutex *lock = &ctx->i915->drm.struct_mutex;

	if (kref_put_mutex(&ctx->ref, i915_gem_context_free, lock))
		mutex_unlock(lock);
}

static inline struct intel_timeline *
i915_gem_context_lookup_timeline(struct i915_gem_context *ctx,
				 struct intel_engine_cs *engine)
{
	struct i915_address_space *vm;

	vm = ctx->ppgtt ? &ctx->ppgtt->base : &ctx->i915->ggtt.base;
	return &vm->timeline.engine[engine->id];
}

int i915_perf_open_ioctl(struct drm_device *dev, void *data,
			 struct drm_file *file);

/* i915_gem_evict.c */
int __must_check i915_gem_evict_something(struct i915_address_space *vm,
					  u64 min_size, u64 alignment,
					  unsigned cache_level,
					  u64 start, u64 end,
					  unsigned flags);
int __must_check i915_gem_evict_for_node(struct i915_address_space *vm,
					 struct drm_mm_node *node,
					 unsigned int flags);
int i915_gem_evict_vm(struct i915_address_space *vm, bool do_idle);

/* belongs in i915_gem_gtt.h */
static inline void i915_gem_chipset_flush(struct drm_i915_private *dev_priv)
{
	wmb();
	if (INTEL_GEN(dev_priv) < 6)
		intel_gtt_chipset_flush();
}

/* i915_gem_stolen.c */
int i915_gem_stolen_insert_node(struct drm_i915_private *dev_priv,
				struct drm_mm_node *node, u64 size,
				unsigned alignment);
int i915_gem_stolen_insert_node_in_range(struct drm_i915_private *dev_priv,
					 struct drm_mm_node *node, u64 size,
					 unsigned alignment, u64 start,
					 u64 end);
void i915_gem_stolen_remove_node(struct drm_i915_private *dev_priv,
				 struct drm_mm_node *node);
int i915_gem_init_stolen(struct drm_i915_private *dev_priv);
void i915_gem_cleanup_stolen(struct drm_device *dev);
struct drm_i915_gem_object *
i915_gem_object_create_stolen(struct drm_i915_private *dev_priv, u32 size);
struct drm_i915_gem_object *
i915_gem_object_create_stolen_for_preallocated(struct drm_i915_private *dev_priv,
					       u32 stolen_offset,
					       u32 gtt_offset,
					       u32 size);

/* i915_gem_internal.c */
struct drm_i915_gem_object *
i915_gem_object_create_internal(struct drm_i915_private *dev_priv,
				phys_addr_t size);

/* i915_gem_shrinker.c */
unsigned long i915_gem_shrink(struct drm_i915_private *dev_priv,
			      unsigned long target,
			      unsigned flags);
#define I915_SHRINK_PURGEABLE 0x1
#define I915_SHRINK_UNBOUND 0x2
#define I915_SHRINK_BOUND 0x4
#define I915_SHRINK_ACTIVE 0x8
#define I915_SHRINK_VMAPS 0x10
unsigned long i915_gem_shrink_all(struct drm_i915_private *dev_priv);
void i915_gem_shrinker_init(struct drm_i915_private *dev_priv);
void i915_gem_shrinker_cleanup(struct drm_i915_private *dev_priv);


/* i915_gem_tiling.c */
static inline bool i915_gem_object_needs_bit17_swizzle(struct drm_i915_gem_object *obj)
{
	struct drm_i915_private *dev_priv = to_i915(obj->base.dev);

	return dev_priv->mm.bit_6_swizzle_x == I915_BIT_6_SWIZZLE_9_10_17 &&
		i915_gem_object_is_tiled(obj);
}

u32 i915_gem_fence_size(struct drm_i915_private *dev_priv, u32 size,
			unsigned int tiling, unsigned int stride);
u32 i915_gem_fence_alignment(struct drm_i915_private *dev_priv, u32 size,
			     unsigned int tiling, unsigned int stride);

/* i915_debugfs.c */
#ifdef CONFIG_DEBUG_FS
int i915_debugfs_register(struct drm_i915_private *dev_priv);
void i915_debugfs_unregister(struct drm_i915_private *dev_priv);
int i915_debugfs_connector_add(struct drm_connector *connector);
void intel_display_crc_init(struct drm_i915_private *dev_priv);
#else
static inline int i915_debugfs_register(struct drm_i915_private *dev_priv) {return 0;}
static inline void i915_debugfs_unregister(struct drm_i915_private *dev_priv) {}
static inline int i915_debugfs_connector_add(struct drm_connector *connector)
{ return 0; }
static inline void intel_display_crc_init(struct drm_i915_private *dev_priv) {}
#endif

/* i915_gpu_error.c */
#if IS_ENABLED(CONFIG_DRM_I915_CAPTURE_ERROR)

__printf(2, 3)
void i915_error_printf(struct drm_i915_error_state_buf *e, const char *f, ...);
int i915_error_state_to_str(struct drm_i915_error_state_buf *estr,
			    const struct i915_error_state_file_priv *error);
int i915_error_state_buf_init(struct drm_i915_error_state_buf *eb,
			      struct drm_i915_private *i915,
			      size_t count, loff_t pos);
static inline void i915_error_state_buf_release(
	struct drm_i915_error_state_buf *eb)
{
	kfree(eb->buf);
}
void i915_capture_error_state(struct drm_i915_private *dev_priv,
			      u32 engine_mask,
			      const char *error_msg);
void i915_error_state_get(struct drm_device *dev,
			  struct i915_error_state_file_priv *error_priv);
void i915_error_state_put(struct i915_error_state_file_priv *error_priv);
void i915_destroy_error_state(struct drm_i915_private *dev_priv);

#else

static inline void i915_capture_error_state(struct drm_i915_private *dev_priv,
					    u32 engine_mask,
					    const char *error_msg)
{
}

static inline void i915_destroy_error_state(struct drm_i915_private *dev_priv)
{
}

#endif

const char *i915_cache_level_str(struct drm_i915_private *i915, int type);

/* i915_cmd_parser.c */
int i915_cmd_parser_get_version(struct drm_i915_private *dev_priv);
void intel_engine_init_cmd_parser(struct intel_engine_cs *engine);
void intel_engine_cleanup_cmd_parser(struct intel_engine_cs *engine);
int intel_engine_cmd_parser(struct intel_engine_cs *engine,
			    struct drm_i915_gem_object *batch_obj,
			    struct drm_i915_gem_object *shadow_batch_obj,
			    u32 batch_start_offset,
			    u32 batch_len,
			    bool is_master);

/* i915_perf.c */
extern void i915_perf_init(struct drm_i915_private *dev_priv);
extern void i915_perf_fini(struct drm_i915_private *dev_priv);
extern void i915_perf_register(struct drm_i915_private *dev_priv);
extern void i915_perf_unregister(struct drm_i915_private *dev_priv);

/* i915_suspend.c */
extern int i915_save_state(struct drm_i915_private *dev_priv);
extern int i915_restore_state(struct drm_i915_private *dev_priv);

/* i915_sysfs.c */
void i915_setup_sysfs(struct drm_i915_private *dev_priv);
void i915_teardown_sysfs(struct drm_i915_private *dev_priv);

/* intel_i2c.c */
extern int intel_setup_gmbus(struct drm_i915_private *dev_priv);
extern void intel_teardown_gmbus(struct drm_i915_private *dev_priv);
extern bool intel_gmbus_is_valid_pin(struct drm_i915_private *dev_priv,
				     unsigned int pin);

extern struct i2c_adapter *
intel_gmbus_get_adapter(struct drm_i915_private *dev_priv, unsigned int pin);
extern void intel_gmbus_set_speed(struct i2c_adapter *adapter, int speed);
extern void intel_gmbus_force_bit(struct i2c_adapter *adapter, bool force_bit);
static inline bool intel_gmbus_is_forced_bit(struct i2c_adapter *adapter)
{
	return container_of(adapter, struct intel_gmbus, adapter)->force_bit;
}
extern void intel_i2c_reset(struct drm_i915_private *dev_priv);

/* intel_bios.c */
int intel_bios_init(struct drm_i915_private *dev_priv);
bool intel_bios_is_valid_vbt(const void *buf, size_t size);
bool intel_bios_is_tv_present(struct drm_i915_private *dev_priv);
bool intel_bios_is_lvds_present(struct drm_i915_private *dev_priv, u8 *i2c_pin);
bool intel_bios_is_port_present(struct drm_i915_private *dev_priv, enum port port);
bool intel_bios_is_port_edp(struct drm_i915_private *dev_priv, enum port port);
bool intel_bios_is_port_dp_dual_mode(struct drm_i915_private *dev_priv, enum port port);
bool intel_bios_is_dsi_present(struct drm_i915_private *dev_priv, enum port *port);
bool intel_bios_is_port_hpd_inverted(struct drm_i915_private *dev_priv,
				     enum port port);
bool intel_bios_is_lspcon_present(struct drm_i915_private *dev_priv,
				enum port port);


/* intel_opregion.c */
#ifdef CONFIG_ACPI
extern int intel_opregion_setup(struct drm_i915_private *dev_priv);
extern void intel_opregion_register(struct drm_i915_private *dev_priv);
extern void intel_opregion_unregister(struct drm_i915_private *dev_priv);
extern void intel_opregion_asle_intr(struct drm_i915_private *dev_priv);
extern int intel_opregion_notify_encoder(struct intel_encoder *intel_encoder,
					 bool enable);
extern int intel_opregion_notify_adapter(struct drm_i915_private *dev_priv,
					 pci_power_t state);
extern int intel_opregion_get_panel_type(struct drm_i915_private *dev_priv);
#else
static inline int intel_opregion_setup(struct drm_i915_private *dev) { return 0; }
static inline void intel_opregion_register(struct drm_i915_private *dev_priv) { }
static inline void intel_opregion_unregister(struct drm_i915_private *dev_priv) { }
static inline void intel_opregion_asle_intr(struct drm_i915_private *dev_priv)
{
}
static inline int
intel_opregion_notify_encoder(struct intel_encoder *intel_encoder, bool enable)
{
	return 0;
}
static inline int
intel_opregion_notify_adapter(struct drm_i915_private *dev, pci_power_t state)
{
	return 0;
}
static inline int intel_opregion_get_panel_type(struct drm_i915_private *dev)
{
	return -ENODEV;
}
#endif

/* intel_acpi.c */
#ifdef CONFIG_ACPI
extern void intel_register_dsm_handler(void);
extern void intel_unregister_dsm_handler(void);
#else
static inline void intel_register_dsm_handler(void) { return; }
static inline void intel_unregister_dsm_handler(void) { return; }
#endif /* CONFIG_ACPI */

/* intel_device_info.c */
static inline struct intel_device_info *
mkwrite_device_info(struct drm_i915_private *dev_priv)
{
	return (struct intel_device_info *)&dev_priv->info;
}

const char *intel_platform_name(enum intel_platform platform);
void intel_device_info_runtime_init(struct drm_i915_private *dev_priv);
void intel_device_info_dump(struct drm_i915_private *dev_priv);

/* modesetting */
extern void intel_modeset_init_hw(struct drm_device *dev);
extern int intel_modeset_init(struct drm_device *dev);
extern void intel_modeset_gem_init(struct drm_device *dev);
extern void intel_modeset_cleanup(struct drm_device *dev);
extern int intel_connector_register(struct drm_connector *);
extern void intel_connector_unregister(struct drm_connector *);
extern int intel_modeset_vga_set_state(struct drm_i915_private *dev_priv,
				       bool state);
extern void intel_display_resume(struct drm_device *dev);
extern void i915_redisable_vga(struct drm_i915_private *dev_priv);
extern void i915_redisable_vga_power_on(struct drm_i915_private *dev_priv);
extern bool ironlake_set_drps(struct drm_i915_private *dev_priv, u8 val);
extern void intel_init_pch_refclk(struct drm_i915_private *dev_priv);
extern void intel_set_rps(struct drm_i915_private *dev_priv, u8 val);
extern bool intel_set_memory_cxsr(struct drm_i915_private *dev_priv,
				  bool enable);

int i915_reg_read_ioctl(struct drm_device *dev, void *data,
			struct drm_file *file);

/* overlay */
extern struct intel_overlay_error_state *
intel_overlay_capture_error_state(struct drm_i915_private *dev_priv);
extern void intel_overlay_print_error_state(struct drm_i915_error_state_buf *e,
					    struct intel_overlay_error_state *error);

extern struct intel_display_error_state *
intel_display_capture_error_state(struct drm_i915_private *dev_priv);
extern void intel_display_print_error_state(struct drm_i915_error_state_buf *e,
					    struct drm_i915_private *dev_priv,
					    struct intel_display_error_state *error);

int sandybridge_pcode_read(struct drm_i915_private *dev_priv, u32 mbox, u32 *val);
int sandybridge_pcode_write(struct drm_i915_private *dev_priv, u32 mbox, u32 val);
int skl_pcode_request(struct drm_i915_private *dev_priv, u32 mbox, u32 request,
		      u32 reply_mask, u32 reply, int timeout_base_ms);

/* intel_sideband.c */
u32 vlv_punit_read(struct drm_i915_private *dev_priv, u32 addr);
void vlv_punit_write(struct drm_i915_private *dev_priv, u32 addr, u32 val);
u32 vlv_nc_read(struct drm_i915_private *dev_priv, u8 addr);
u32 vlv_iosf_sb_read(struct drm_i915_private *dev_priv, u8 port, u32 reg);
void vlv_iosf_sb_write(struct drm_i915_private *dev_priv, u8 port, u32 reg, u32 val);
u32 vlv_cck_read(struct drm_i915_private *dev_priv, u32 reg);
void vlv_cck_write(struct drm_i915_private *dev_priv, u32 reg, u32 val);
u32 vlv_ccu_read(struct drm_i915_private *dev_priv, u32 reg);
void vlv_ccu_write(struct drm_i915_private *dev_priv, u32 reg, u32 val);
u32 vlv_bunit_read(struct drm_i915_private *dev_priv, u32 reg);
void vlv_bunit_write(struct drm_i915_private *dev_priv, u32 reg, u32 val);
u32 vlv_dpio_read(struct drm_i915_private *dev_priv, enum pipe pipe, int reg);
void vlv_dpio_write(struct drm_i915_private *dev_priv, enum pipe pipe, int reg, u32 val);
u32 intel_sbi_read(struct drm_i915_private *dev_priv, u16 reg,
		   enum intel_sbi_destination destination);
void intel_sbi_write(struct drm_i915_private *dev_priv, u16 reg, u32 value,
		     enum intel_sbi_destination destination);
u32 vlv_flisdsi_read(struct drm_i915_private *dev_priv, u32 reg);
void vlv_flisdsi_write(struct drm_i915_private *dev_priv, u32 reg, u32 val);

/* intel_dpio_phy.c */
void bxt_port_to_phy_channel(struct drm_i915_private *dev_priv, enum port port,
			     enum dpio_phy *phy, enum dpio_channel *ch);
void bxt_ddi_phy_set_signal_level(struct drm_i915_private *dev_priv,
				  enum port port, u32 margin, u32 scale,
				  u32 enable, u32 deemphasis);
void bxt_ddi_phy_init(struct drm_i915_private *dev_priv, enum dpio_phy phy);
void bxt_ddi_phy_uninit(struct drm_i915_private *dev_priv, enum dpio_phy phy);
bool bxt_ddi_phy_is_enabled(struct drm_i915_private *dev_priv,
			    enum dpio_phy phy);
bool bxt_ddi_phy_verify_state(struct drm_i915_private *dev_priv,
			      enum dpio_phy phy);
uint8_t bxt_ddi_phy_calc_lane_lat_optim_mask(struct intel_encoder *encoder,
					     uint8_t lane_count);
void bxt_ddi_phy_set_lane_optim_mask(struct intel_encoder *encoder,
				     uint8_t lane_lat_optim_mask);
uint8_t bxt_ddi_phy_get_lane_lat_optim_mask(struct intel_encoder *encoder);

void chv_set_phy_signal_level(struct intel_encoder *encoder,
			      u32 deemph_reg_value, u32 margin_reg_value,
			      bool uniq_trans_scale);
void chv_data_lane_soft_reset(struct intel_encoder *encoder,
			      bool reset);
void chv_phy_pre_pll_enable(struct intel_encoder *encoder);
void chv_phy_pre_encoder_enable(struct intel_encoder *encoder);
void chv_phy_release_cl2_override(struct intel_encoder *encoder);
void chv_phy_post_pll_disable(struct intel_encoder *encoder);

void vlv_set_phy_signal_level(struct intel_encoder *encoder,
			      u32 demph_reg_value, u32 preemph_reg_value,
			      u32 uniqtranscale_reg_value, u32 tx3_demph);
void vlv_phy_pre_pll_enable(struct intel_encoder *encoder);
void vlv_phy_pre_encoder_enable(struct intel_encoder *encoder);
void vlv_phy_reset_lanes(struct intel_encoder *encoder);

int intel_gpu_freq(struct drm_i915_private *dev_priv, int val);
int intel_freq_opcode(struct drm_i915_private *dev_priv, int val);

#define I915_READ8(reg)		dev_priv->uncore.funcs.mmio_readb(dev_priv, (reg), true)
#define I915_WRITE8(reg, val)	dev_priv->uncore.funcs.mmio_writeb(dev_priv, (reg), (val), true)

#define I915_READ16(reg)	dev_priv->uncore.funcs.mmio_readw(dev_priv, (reg), true)
#define I915_WRITE16(reg, val)	dev_priv->uncore.funcs.mmio_writew(dev_priv, (reg), (val), true)
#define I915_READ16_NOTRACE(reg)	dev_priv->uncore.funcs.mmio_readw(dev_priv, (reg), false)
#define I915_WRITE16_NOTRACE(reg, val)	dev_priv->uncore.funcs.mmio_writew(dev_priv, (reg), (val), false)

#define I915_READ(reg)		dev_priv->uncore.funcs.mmio_readl(dev_priv, (reg), true)
#define I915_WRITE(reg, val)	dev_priv->uncore.funcs.mmio_writel(dev_priv, (reg), (val), true)
#define I915_READ_NOTRACE(reg)		dev_priv->uncore.funcs.mmio_readl(dev_priv, (reg), false)
#define I915_WRITE_NOTRACE(reg, val)	dev_priv->uncore.funcs.mmio_writel(dev_priv, (reg), (val), false)

/* Be very careful with read/write 64-bit values. On 32-bit machines, they
 * will be implemented using 2 32-bit writes in an arbitrary order with
 * an arbitrary delay between them. This can cause the hardware to
 * act upon the intermediate value, possibly leading to corruption and
 * machine death. For this reason we do not support I915_WRITE64, or
 * dev_priv->uncore.funcs.mmio_writeq.
 *
 * When reading a 64-bit value as two 32-bit values, the delay may cause
 * the two reads to mismatch, e.g. a timestamp overflowing. Also note that
 * occasionally a 64-bit register does not actualy support a full readq
 * and must be read using two 32-bit reads.
 *
 * You have been warned.
 */
#define I915_READ64(reg)	dev_priv->uncore.funcs.mmio_readq(dev_priv, (reg), true)

#define I915_READ64_2x32(lower_reg, upper_reg) ({			\
	u32 upper, lower, old_upper, loop = 0;				\
	upper = I915_READ(upper_reg);					\
	do {								\
		old_upper = upper;					\
		lower = I915_READ(lower_reg);				\
		upper = I915_READ(upper_reg);				\
	} while (upper != old_upper && loop++ < 2);			\
	(u64)upper << 32 | lower; })

#define POSTING_READ(reg)	(void)I915_READ_NOTRACE(reg)
#define POSTING_READ16(reg)	(void)I915_READ16_NOTRACE(reg)

#define __raw_read(x, s) \
static inline uint##x##_t __raw_i915_read##x(struct drm_i915_private *dev_priv, \
					     i915_reg_t reg) \
{ \
	return read##s(dev_priv->regs + i915_mmio_reg_offset(reg)); \
}

#define __raw_write(x, s) \
static inline void __raw_i915_write##x(struct drm_i915_private *dev_priv, \
				       i915_reg_t reg, uint##x##_t val) \
{ \
	write##s(val, dev_priv->regs + i915_mmio_reg_offset(reg)); \
}
__raw_read(8, b)
__raw_read(16, w)
__raw_read(32, l)
__raw_read(64, q)

__raw_write(8, b)
__raw_write(16, w)
__raw_write(32, l)
__raw_write(64, q)

#undef __raw_read
#undef __raw_write

/* These are untraced mmio-accessors that are only valid to be used inside
 * critical sections, such as inside IRQ handlers, where forcewake is explicitly
 * controlled.
 *
 * Think twice, and think again, before using these.
 *
 * As an example, these accessors can possibly be used between:
 *
 * spin_lock_irq(&dev_priv->uncore.lock);
 * intel_uncore_forcewake_get__locked();
 *
 * and
 *
 * intel_uncore_forcewake_put__locked();
 * spin_unlock_irq(&dev_priv->uncore.lock);
 *
 *
 * Note: some registers may not need forcewake held, so
 * intel_uncore_forcewake_{get,put} can be omitted, see
 * intel_uncore_forcewake_for_reg().
 *
 * Certain architectures will die if the same cacheline is concurrently accessed
 * by different clients (e.g. on Ivybridge). Access to registers should
 * therefore generally be serialised, by either the dev_priv->uncore.lock or
 * a more localised lock guarding all access to that bank of registers.
 */
#define I915_READ_FW(reg__) __raw_i915_read32(dev_priv, (reg__))
#define I915_WRITE_FW(reg__, val__) __raw_i915_write32(dev_priv, (reg__), (val__))
#define I915_WRITE64_FW(reg__, val__) __raw_i915_write64(dev_priv, (reg__), (val__))
#define POSTING_READ_FW(reg__) (void)I915_READ_FW(reg__)

/* "Broadcast RGB" property */
#define INTEL_BROADCAST_RGB_AUTO 0
#define INTEL_BROADCAST_RGB_FULL 1
#define INTEL_BROADCAST_RGB_LIMITED 2

static inline i915_reg_t i915_vgacntrl_reg(struct drm_i915_private *dev_priv)
{
	if (IS_VALLEYVIEW(dev_priv) || IS_CHERRYVIEW(dev_priv))
		return VLV_VGACNTRL;
	else if (INTEL_GEN(dev_priv) >= 5)
		return CPU_VGACNTRL;
	else
		return VGACNTRL;
}

static inline unsigned long msecs_to_jiffies_timeout(const unsigned int m)
{
	unsigned long j = msecs_to_jiffies(m);

	return min_t(unsigned long, MAX_JIFFY_OFFSET, j + 1);
}

static inline unsigned long nsecs_to_jiffies_timeout(const u64 n)
{
        return min_t(u64, MAX_JIFFY_OFFSET, nsecs_to_jiffies64(n) + 1);
}

static inline unsigned long
timespec_to_jiffies_timeout(const struct timespec *value)
{
	unsigned long j = timespec_to_jiffies(value);

	return min_t(unsigned long, MAX_JIFFY_OFFSET, j + 1);
}

/*
 * If you need to wait X milliseconds between events A and B, but event B
 * doesn't happen exactly after event A, you record the timestamp (jiffies) of
 * when event A happened, then just before event B you call this function and
 * pass the timestamp as the first argument, and X as the second argument.
 */
static inline void
wait_remaining_ms_from_jiffies(unsigned long timestamp_jiffies, int to_wait_ms)
{
	unsigned long target_jiffies, tmp_jiffies, remaining_jiffies;

	/*
	 * Don't re-read the value of "jiffies" every time since it may change
	 * behind our back and break the math.
	 */
	tmp_jiffies = jiffies;
	target_jiffies = timestamp_jiffies +
			 msecs_to_jiffies_timeout(to_wait_ms);

	if (time_after(target_jiffies, tmp_jiffies)) {
		remaining_jiffies = target_jiffies - tmp_jiffies;
		while (remaining_jiffies)
			remaining_jiffies =
			    schedule_timeout_uninterruptible(remaining_jiffies);
	}
}

static inline bool
__i915_request_irq_complete(struct drm_i915_gem_request *req)
{
	struct intel_engine_cs *engine = req->engine;

	/* Before we do the heavier coherent read of the seqno,
	 * check the value (hopefully) in the CPU cacheline.
	 */
	if (__i915_gem_request_completed(req))
		return true;

	/* Ensure our read of the seqno is coherent so that we
	 * do not "miss an interrupt" (i.e. if this is the last
	 * request and the seqno write from the GPU is not visible
	 * by the time the interrupt fires, we will see that the
	 * request is incomplete and go back to sleep awaiting
	 * another interrupt that will never come.)
	 *
	 * Strictly, we only need to do this once after an interrupt,
	 * but it is easier and safer to do it every time the waiter
	 * is woken.
	 */
	if (engine->irq_seqno_barrier &&
	    rcu_access_pointer(engine->breadcrumbs.irq_seqno_bh) == current &&
	    cmpxchg_relaxed(&engine->breadcrumbs.irq_posted, 1, 0)) {
		struct task_struct *tsk;

		/* The ordering of irq_posted versus applying the barrier
		 * is crucial. The clearing of the current irq_posted must
		 * be visible before we perform the barrier operation,
		 * such that if a subsequent interrupt arrives, irq_posted
		 * is reasserted and our task rewoken (which causes us to
		 * do another __i915_request_irq_complete() immediately
		 * and reapply the barrier). Conversely, if the clear
		 * occurs after the barrier, then an interrupt that arrived
		 * whilst we waited on the barrier would not trigger a
		 * barrier on the next pass, and the read may not see the
		 * seqno update.
		 */
		engine->irq_seqno_barrier(engine);

		/* If we consume the irq, but we are no longer the bottom-half,
		 * the real bottom-half may not have serialised their own
		 * seqno check with the irq-barrier (i.e. may have inspected
		 * the seqno before we believe it coherent since they see
		 * irq_posted == false but we are still running).
		 */
		rcu_read_lock();
		tsk = rcu_dereference(engine->breadcrumbs.irq_seqno_bh);
		if (tsk && tsk != current)
			/* Note that if the bottom-half is changed as we
			 * are sending the wake-up, the new bottom-half will
			 * be woken by whomever made the change. We only have
			 * to worry about when we steal the irq-posted for
			 * ourself.
			 */
			wake_up_process(tsk);
		rcu_read_unlock();

		if (__i915_gem_request_completed(req))
			return true;
	}

	return false;
}

void i915_memcpy_init_early(struct drm_i915_private *dev_priv);
bool i915_memcpy_from_wc(void *dst, const void *src, unsigned long len);

/* The movntdqa instructions used for memcpy-from-wc require 16-byte alignment,
 * as well as SSE4.1 support. i915_memcpy_from_wc() will report if it cannot
 * perform the operation. To check beforehand, pass in the parameters to
 * to i915_can_memcpy_from_wc() - since we only care about the low 4 bits,
 * you only need to pass in the minor offsets, page-aligned pointers are
 * always valid.
 *
 * For just checking for SSE4.1, in the foreknowledge that the future use
 * will be correctly aligned, just use i915_has_memcpy_from_wc().
 */
#define i915_can_memcpy_from_wc(dst, src, len) \
	i915_memcpy_from_wc((void *)((unsigned long)(dst) | (unsigned long)(src) | (len)), NULL, 0)

#define i915_has_memcpy_from_wc() \
	i915_memcpy_from_wc(NULL, NULL, 0)

/* i915_mm.c */
int remap_io_mapping(struct vm_area_struct *vma,
		     unsigned long addr, unsigned long pfn, unsigned long size,
		     struct io_mapping *iomap);

#endif<|MERGE_RESOLUTION|>--- conflicted
+++ resolved
@@ -1085,11 +1085,7 @@
 		} plane;
 
 		struct {
-<<<<<<< HEAD
 			const struct drm_format_info *format;
-=======
-			uint32_t pixel_format;
->>>>>>> 7089db84
 			unsigned int stride;
 		} fb;
 	} state_cache;
@@ -1104,11 +1100,7 @@
 		} crtc;
 
 		struct {
-<<<<<<< HEAD
 			const struct drm_format_info *format;
-=======
-			uint32_t pixel_format;
->>>>>>> 7089db84
 			unsigned int stride;
 		} fb;
 
@@ -3394,16 +3386,6 @@
 	return container_of(vm, struct i915_hw_ppgtt, base);
 }
 
-<<<<<<< HEAD
-=======
-static inline struct i915_vma *
-i915_gem_object_to_ggtt(struct drm_i915_gem_object *obj,
-			const struct i915_ggtt_view *view)
-{
-	return i915_gem_obj_to_vma(obj, &to_i915(obj->base.dev)->ggtt.base, view);
-}
-
->>>>>>> 7089db84
 /* i915_gem_fence_reg.c */
 int __must_check i915_vma_get_fence(struct i915_vma *vma);
 int __must_check i915_vma_put_fence(struct i915_vma *vma);
