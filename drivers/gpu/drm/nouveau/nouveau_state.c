/*
 * Copyright 2005 Stephane Marchesin
 * Copyright 2008 Stuart Bennett
 * All Rights Reserved.
 *
 * Permission is hereby granted, free of charge, to any person obtaining a
 * copy of this software and associated documentation files (the "Software"),
 * to deal in the Software without restriction, including without limitation
 * the rights to use, copy, modify, merge, publish, distribute, sublicense,
 * and/or sell copies of the Software, and to permit persons to whom the
 * Software is furnished to do so, subject to the following conditions:
 *
 * The above copyright notice and this permission notice (including the next
 * paragraph) shall be included in all copies or substantial portions of the
 * Software.
 *
 * THE SOFTWARE IS PROVIDED "AS IS", WITHOUT WARRANTY OF ANY KIND, EXPRESS OR
 * IMPLIED, INCLUDING BUT NOT LIMITED TO THE WARRANTIES OF MERCHANTABILITY,
 * FITNESS FOR A PARTICULAR PURPOSE AND NONINFRINGEMENT.  IN NO EVENT SHALL
 * PRECISION INSIGHT AND/OR ITS SUPPLIERS BE LIABLE FOR ANY CLAIM, DAMAGES OR
 * OTHER LIABILITY, WHETHER IN AN ACTION OF CONTRACT, TORT OR OTHERWISE,
 * ARISING FROM, OUT OF OR IN CONNECTION WITH THE SOFTWARE OR THE USE OR OTHER
 * DEALINGS IN THE SOFTWARE.
 */

#include <linux/swab.h>
#include <linux/slab.h>
#include "drmP.h"
#include "drm.h"
#include "drm_sarea.h"
#include "drm_crtc_helper.h"
#include <linux/vgaarb.h>
#include <linux/vga_switcheroo.h>

#include "nouveau_drv.h"
#include "nouveau_drm.h"
#include "nouveau_fbcon.h"
#include "nouveau_ramht.h"
#include "nouveau_pm.h"
#include "nv50_display.h"

static void nouveau_stub_takedown(struct drm_device *dev) {}
static int nouveau_stub_init(struct drm_device *dev) { return 0; }

static int nouveau_init_engine_ptrs(struct drm_device *dev)
{
	struct drm_nouveau_private *dev_priv = dev->dev_private;
	struct nouveau_engine *engine = &dev_priv->engine;

	switch (dev_priv->chipset & 0xf0) {
	case 0x00:
		engine->instmem.init		= nv04_instmem_init;
		engine->instmem.takedown	= nv04_instmem_takedown;
		engine->instmem.suspend		= nv04_instmem_suspend;
		engine->instmem.resume		= nv04_instmem_resume;
		engine->instmem.get		= nv04_instmem_get;
		engine->instmem.put		= nv04_instmem_put;
		engine->instmem.map		= nv04_instmem_map;
		engine->instmem.unmap		= nv04_instmem_unmap;
		engine->instmem.flush		= nv04_instmem_flush;
		engine->mc.init			= nv04_mc_init;
		engine->mc.takedown		= nv04_mc_takedown;
		engine->timer.init		= nv04_timer_init;
		engine->timer.read		= nv04_timer_read;
		engine->timer.takedown		= nv04_timer_takedown;
		engine->fb.init			= nv04_fb_init;
		engine->fb.takedown		= nv04_fb_takedown;
		engine->fifo.channels		= 16;
		engine->fifo.init		= nv04_fifo_init;
		engine->fifo.takedown		= nv04_fifo_fini;
		engine->fifo.disable		= nv04_fifo_disable;
		engine->fifo.enable		= nv04_fifo_enable;
		engine->fifo.reassign		= nv04_fifo_reassign;
		engine->fifo.cache_pull		= nv04_fifo_cache_pull;
		engine->fifo.channel_id		= nv04_fifo_channel_id;
		engine->fifo.create_context	= nv04_fifo_create_context;
		engine->fifo.destroy_context	= nv04_fifo_destroy_context;
		engine->fifo.load_context	= nv04_fifo_load_context;
		engine->fifo.unload_context	= nv04_fifo_unload_context;
		engine->display.early_init	= nv04_display_early_init;
		engine->display.late_takedown	= nv04_display_late_takedown;
		engine->display.create		= nv04_display_create;
		engine->display.init		= nv04_display_init;
		engine->display.destroy		= nv04_display_destroy;
		engine->gpio.init		= nouveau_stub_init;
		engine->gpio.takedown		= nouveau_stub_takedown;
		engine->gpio.get		= NULL;
		engine->gpio.set		= NULL;
		engine->gpio.irq_enable		= NULL;
		engine->pm.clock_get		= nv04_pm_clock_get;
		engine->pm.clock_pre		= nv04_pm_clock_pre;
		engine->pm.clock_set		= nv04_pm_clock_set;
		engine->vram.init		= nouveau_mem_detect;
		engine->vram.flags_valid	= nouveau_mem_flags_valid;
		break;
	case 0x10:
		engine->instmem.init		= nv04_instmem_init;
		engine->instmem.takedown	= nv04_instmem_takedown;
		engine->instmem.suspend		= nv04_instmem_suspend;
		engine->instmem.resume		= nv04_instmem_resume;
		engine->instmem.get		= nv04_instmem_get;
		engine->instmem.put		= nv04_instmem_put;
		engine->instmem.map		= nv04_instmem_map;
		engine->instmem.unmap		= nv04_instmem_unmap;
		engine->instmem.flush		= nv04_instmem_flush;
		engine->mc.init			= nv04_mc_init;
		engine->mc.takedown		= nv04_mc_takedown;
		engine->timer.init		= nv04_timer_init;
		engine->timer.read		= nv04_timer_read;
		engine->timer.takedown		= nv04_timer_takedown;
		engine->fb.init			= nv10_fb_init;
		engine->fb.takedown		= nv10_fb_takedown;
		engine->fb.init_tile_region	= nv10_fb_init_tile_region;
		engine->fb.set_tile_region	= nv10_fb_set_tile_region;
		engine->fb.free_tile_region	= nv10_fb_free_tile_region;
		engine->fifo.channels		= 32;
		engine->fifo.init		= nv10_fifo_init;
		engine->fifo.takedown		= nv04_fifo_fini;
		engine->fifo.disable		= nv04_fifo_disable;
		engine->fifo.enable		= nv04_fifo_enable;
		engine->fifo.reassign		= nv04_fifo_reassign;
		engine->fifo.cache_pull		= nv04_fifo_cache_pull;
		engine->fifo.channel_id		= nv10_fifo_channel_id;
		engine->fifo.create_context	= nv10_fifo_create_context;
		engine->fifo.destroy_context	= nv04_fifo_destroy_context;
		engine->fifo.load_context	= nv10_fifo_load_context;
		engine->fifo.unload_context	= nv10_fifo_unload_context;
		engine->display.early_init	= nv04_display_early_init;
		engine->display.late_takedown	= nv04_display_late_takedown;
		engine->display.create		= nv04_display_create;
		engine->display.init		= nv04_display_init;
		engine->display.destroy		= nv04_display_destroy;
		engine->gpio.init		= nouveau_stub_init;
		engine->gpio.takedown		= nouveau_stub_takedown;
		engine->gpio.get		= nv10_gpio_get;
		engine->gpio.set		= nv10_gpio_set;
		engine->gpio.irq_enable		= NULL;
		engine->pm.clock_get		= nv04_pm_clock_get;
		engine->pm.clock_pre		= nv04_pm_clock_pre;
		engine->pm.clock_set		= nv04_pm_clock_set;
		engine->vram.init		= nouveau_mem_detect;
		engine->vram.flags_valid	= nouveau_mem_flags_valid;
		break;
	case 0x20:
		engine->instmem.init		= nv04_instmem_init;
		engine->instmem.takedown	= nv04_instmem_takedown;
		engine->instmem.suspend		= nv04_instmem_suspend;
		engine->instmem.resume		= nv04_instmem_resume;
		engine->instmem.get		= nv04_instmem_get;
		engine->instmem.put		= nv04_instmem_put;
		engine->instmem.map		= nv04_instmem_map;
		engine->instmem.unmap		= nv04_instmem_unmap;
		engine->instmem.flush		= nv04_instmem_flush;
		engine->mc.init			= nv04_mc_init;
		engine->mc.takedown		= nv04_mc_takedown;
		engine->timer.init		= nv04_timer_init;
		engine->timer.read		= nv04_timer_read;
		engine->timer.takedown		= nv04_timer_takedown;
		engine->fb.init			= nv10_fb_init;
		engine->fb.takedown		= nv10_fb_takedown;
		engine->fb.init_tile_region	= nv10_fb_init_tile_region;
		engine->fb.set_tile_region	= nv10_fb_set_tile_region;
		engine->fb.free_tile_region	= nv10_fb_free_tile_region;
		engine->fifo.channels		= 32;
		engine->fifo.init		= nv10_fifo_init;
		engine->fifo.takedown		= nv04_fifo_fini;
		engine->fifo.disable		= nv04_fifo_disable;
		engine->fifo.enable		= nv04_fifo_enable;
		engine->fifo.reassign		= nv04_fifo_reassign;
		engine->fifo.cache_pull		= nv04_fifo_cache_pull;
		engine->fifo.channel_id		= nv10_fifo_channel_id;
		engine->fifo.create_context	= nv10_fifo_create_context;
		engine->fifo.destroy_context	= nv04_fifo_destroy_context;
		engine->fifo.load_context	= nv10_fifo_load_context;
		engine->fifo.unload_context	= nv10_fifo_unload_context;
		engine->display.early_init	= nv04_display_early_init;
		engine->display.late_takedown	= nv04_display_late_takedown;
		engine->display.create		= nv04_display_create;
		engine->display.init		= nv04_display_init;
		engine->display.destroy		= nv04_display_destroy;
		engine->gpio.init		= nouveau_stub_init;
		engine->gpio.takedown		= nouveau_stub_takedown;
		engine->gpio.get		= nv10_gpio_get;
		engine->gpio.set		= nv10_gpio_set;
		engine->gpio.irq_enable		= NULL;
		engine->pm.clock_get		= nv04_pm_clock_get;
		engine->pm.clock_pre		= nv04_pm_clock_pre;
		engine->pm.clock_set		= nv04_pm_clock_set;
		engine->vram.init		= nouveau_mem_detect;
		engine->vram.flags_valid	= nouveau_mem_flags_valid;
		break;
	case 0x30:
		engine->instmem.init		= nv04_instmem_init;
		engine->instmem.takedown	= nv04_instmem_takedown;
		engine->instmem.suspend		= nv04_instmem_suspend;
		engine->instmem.resume		= nv04_instmem_resume;
		engine->instmem.get		= nv04_instmem_get;
		engine->instmem.put		= nv04_instmem_put;
		engine->instmem.map		= nv04_instmem_map;
		engine->instmem.unmap		= nv04_instmem_unmap;
		engine->instmem.flush		= nv04_instmem_flush;
		engine->mc.init			= nv04_mc_init;
		engine->mc.takedown		= nv04_mc_takedown;
		engine->timer.init		= nv04_timer_init;
		engine->timer.read		= nv04_timer_read;
		engine->timer.takedown		= nv04_timer_takedown;
		engine->fb.init			= nv30_fb_init;
		engine->fb.takedown		= nv30_fb_takedown;
		engine->fb.init_tile_region	= nv30_fb_init_tile_region;
		engine->fb.set_tile_region	= nv10_fb_set_tile_region;
		engine->fb.free_tile_region	= nv30_fb_free_tile_region;
		engine->fifo.channels		= 32;
		engine->fifo.init		= nv10_fifo_init;
		engine->fifo.takedown		= nv04_fifo_fini;
		engine->fifo.disable		= nv04_fifo_disable;
		engine->fifo.enable		= nv04_fifo_enable;
		engine->fifo.reassign		= nv04_fifo_reassign;
		engine->fifo.cache_pull		= nv04_fifo_cache_pull;
		engine->fifo.channel_id		= nv10_fifo_channel_id;
		engine->fifo.create_context	= nv10_fifo_create_context;
		engine->fifo.destroy_context	= nv04_fifo_destroy_context;
		engine->fifo.load_context	= nv10_fifo_load_context;
		engine->fifo.unload_context	= nv10_fifo_unload_context;
		engine->display.early_init	= nv04_display_early_init;
		engine->display.late_takedown	= nv04_display_late_takedown;
		engine->display.create		= nv04_display_create;
		engine->display.init		= nv04_display_init;
		engine->display.destroy		= nv04_display_destroy;
		engine->gpio.init		= nouveau_stub_init;
		engine->gpio.takedown		= nouveau_stub_takedown;
		engine->gpio.get		= nv10_gpio_get;
		engine->gpio.set		= nv10_gpio_set;
		engine->gpio.irq_enable		= NULL;
		engine->pm.clock_get		= nv04_pm_clock_get;
		engine->pm.clock_pre		= nv04_pm_clock_pre;
		engine->pm.clock_set		= nv04_pm_clock_set;
		engine->pm.voltage_get		= nouveau_voltage_gpio_get;
		engine->pm.voltage_set		= nouveau_voltage_gpio_set;
		engine->vram.init		= nouveau_mem_detect;
		engine->vram.flags_valid	= nouveau_mem_flags_valid;
		break;
	case 0x40:
	case 0x60:
		engine->instmem.init		= nv04_instmem_init;
		engine->instmem.takedown	= nv04_instmem_takedown;
		engine->instmem.suspend		= nv04_instmem_suspend;
		engine->instmem.resume		= nv04_instmem_resume;
		engine->instmem.get		= nv04_instmem_get;
		engine->instmem.put		= nv04_instmem_put;
		engine->instmem.map		= nv04_instmem_map;
		engine->instmem.unmap		= nv04_instmem_unmap;
		engine->instmem.flush		= nv04_instmem_flush;
		engine->mc.init			= nv40_mc_init;
		engine->mc.takedown		= nv40_mc_takedown;
		engine->timer.init		= nv04_timer_init;
		engine->timer.read		= nv04_timer_read;
		engine->timer.takedown		= nv04_timer_takedown;
		engine->fb.init			= nv40_fb_init;
		engine->fb.takedown		= nv40_fb_takedown;
		engine->fb.init_tile_region	= nv30_fb_init_tile_region;
		engine->fb.set_tile_region	= nv40_fb_set_tile_region;
		engine->fb.free_tile_region	= nv30_fb_free_tile_region;
		engine->fifo.channels		= 32;
		engine->fifo.init		= nv40_fifo_init;
		engine->fifo.takedown		= nv04_fifo_fini;
		engine->fifo.disable		= nv04_fifo_disable;
		engine->fifo.enable		= nv04_fifo_enable;
		engine->fifo.reassign		= nv04_fifo_reassign;
		engine->fifo.cache_pull		= nv04_fifo_cache_pull;
		engine->fifo.channel_id		= nv10_fifo_channel_id;
		engine->fifo.create_context	= nv40_fifo_create_context;
		engine->fifo.destroy_context	= nv04_fifo_destroy_context;
		engine->fifo.load_context	= nv40_fifo_load_context;
		engine->fifo.unload_context	= nv40_fifo_unload_context;
		engine->display.early_init	= nv04_display_early_init;
		engine->display.late_takedown	= nv04_display_late_takedown;
		engine->display.create		= nv04_display_create;
		engine->display.init		= nv04_display_init;
		engine->display.destroy		= nv04_display_destroy;
		engine->gpio.init		= nouveau_stub_init;
		engine->gpio.takedown		= nouveau_stub_takedown;
		engine->gpio.get		= nv10_gpio_get;
		engine->gpio.set		= nv10_gpio_set;
		engine->gpio.irq_enable		= NULL;
		engine->pm.clock_get		= nv04_pm_clock_get;
		engine->pm.clock_pre		= nv04_pm_clock_pre;
		engine->pm.clock_set		= nv04_pm_clock_set;
		engine->pm.voltage_get		= nouveau_voltage_gpio_get;
		engine->pm.voltage_set		= nouveau_voltage_gpio_set;
		engine->pm.temp_get		= nv40_temp_get;
		engine->vram.init		= nouveau_mem_detect;
		engine->vram.flags_valid	= nouveau_mem_flags_valid;
		break;
	case 0x50:
	case 0x80: /* gotta love NVIDIA's consistency.. */
	case 0x90:
	case 0xA0:
		engine->instmem.init		= nv50_instmem_init;
		engine->instmem.takedown	= nv50_instmem_takedown;
		engine->instmem.suspend		= nv50_instmem_suspend;
		engine->instmem.resume		= nv50_instmem_resume;
		engine->instmem.get		= nv50_instmem_get;
		engine->instmem.put		= nv50_instmem_put;
		engine->instmem.map		= nv50_instmem_map;
		engine->instmem.unmap		= nv50_instmem_unmap;
		if (dev_priv->chipset == 0x50)
			engine->instmem.flush	= nv50_instmem_flush;
		else
			engine->instmem.flush	= nv84_instmem_flush;
		engine->mc.init			= nv50_mc_init;
		engine->mc.takedown		= nv50_mc_takedown;
		engine->timer.init		= nv04_timer_init;
		engine->timer.read		= nv04_timer_read;
		engine->timer.takedown		= nv04_timer_takedown;
		engine->fb.init			= nv50_fb_init;
		engine->fb.takedown		= nv50_fb_takedown;
		engine->fifo.channels		= 128;
		engine->fifo.init		= nv50_fifo_init;
		engine->fifo.takedown		= nv50_fifo_takedown;
		engine->fifo.disable		= nv04_fifo_disable;
		engine->fifo.enable		= nv04_fifo_enable;
		engine->fifo.reassign		= nv04_fifo_reassign;
		engine->fifo.channel_id		= nv50_fifo_channel_id;
		engine->fifo.create_context	= nv50_fifo_create_context;
		engine->fifo.destroy_context	= nv50_fifo_destroy_context;
		engine->fifo.load_context	= nv50_fifo_load_context;
		engine->fifo.unload_context	= nv50_fifo_unload_context;
		engine->fifo.tlb_flush		= nv50_fifo_tlb_flush;
		engine->display.early_init	= nv50_display_early_init;
		engine->display.late_takedown	= nv50_display_late_takedown;
		engine->display.create		= nv50_display_create;
		engine->display.init		= nv50_display_init;
		engine->display.destroy		= nv50_display_destroy;
		engine->gpio.init		= nv50_gpio_init;
		engine->gpio.takedown		= nv50_gpio_fini;
		engine->gpio.get		= nv50_gpio_get;
		engine->gpio.set		= nv50_gpio_set;
		engine->gpio.irq_register	= nv50_gpio_irq_register;
		engine->gpio.irq_unregister	= nv50_gpio_irq_unregister;
		engine->gpio.irq_enable		= nv50_gpio_irq_enable;
		switch (dev_priv->chipset) {
		case 0x84:
		case 0x86:
		case 0x92:
		case 0x94:
		case 0x96:
		case 0x98:
		case 0xa0:
		case 0xaa:
		case 0xac:
		case 0x50:
			engine->pm.clock_get	= nv50_pm_clock_get;
			engine->pm.clock_pre	= nv50_pm_clock_pre;
			engine->pm.clock_set	= nv50_pm_clock_set;
			break;
		default:
			engine->pm.clock_get	= nva3_pm_clock_get;
			engine->pm.clock_pre	= nva3_pm_clock_pre;
			engine->pm.clock_set	= nva3_pm_clock_set;
			break;
		}
		engine->pm.voltage_get		= nouveau_voltage_gpio_get;
		engine->pm.voltage_set		= nouveau_voltage_gpio_set;
		if (dev_priv->chipset >= 0x84)
			engine->pm.temp_get	= nv84_temp_get;
		else
			engine->pm.temp_get	= nv40_temp_get;
		engine->vram.init		= nv50_vram_init;
		engine->vram.get		= nv50_vram_new;
		engine->vram.put		= nv50_vram_del;
		engine->vram.flags_valid	= nv50_vram_flags_valid;
		break;
	case 0xC0:
	case 0xD0:
		engine->instmem.init		= nvc0_instmem_init;
		engine->instmem.takedown	= nvc0_instmem_takedown;
		engine->instmem.suspend		= nvc0_instmem_suspend;
		engine->instmem.resume		= nvc0_instmem_resume;
		engine->instmem.get		= nv50_instmem_get;
		engine->instmem.put		= nv50_instmem_put;
		engine->instmem.map		= nv50_instmem_map;
		engine->instmem.unmap		= nv50_instmem_unmap;
		engine->instmem.flush		= nv84_instmem_flush;
		engine->mc.init			= nv50_mc_init;
		engine->mc.takedown		= nv50_mc_takedown;
		engine->timer.init		= nv04_timer_init;
		engine->timer.read		= nv04_timer_read;
		engine->timer.takedown		= nv04_timer_takedown;
		engine->fb.init			= nvc0_fb_init;
		engine->fb.takedown		= nvc0_fb_takedown;
		engine->fifo.channels		= 128;
		engine->fifo.init		= nvc0_fifo_init;
		engine->fifo.takedown		= nvc0_fifo_takedown;
		engine->fifo.disable		= nvc0_fifo_disable;
		engine->fifo.enable		= nvc0_fifo_enable;
		engine->fifo.reassign		= nvc0_fifo_reassign;
		engine->fifo.channel_id		= nvc0_fifo_channel_id;
		engine->fifo.create_context	= nvc0_fifo_create_context;
		engine->fifo.destroy_context	= nvc0_fifo_destroy_context;
		engine->fifo.load_context	= nvc0_fifo_load_context;
		engine->fifo.unload_context	= nvc0_fifo_unload_context;
		engine->display.early_init	= nv50_display_early_init;
		engine->display.late_takedown	= nv50_display_late_takedown;
		engine->display.create		= nv50_display_create;
		engine->display.init		= nv50_display_init;
		engine->display.destroy		= nv50_display_destroy;
		engine->gpio.init		= nv50_gpio_init;
		engine->gpio.takedown		= nouveau_stub_takedown;
		engine->gpio.get		= nv50_gpio_get;
		engine->gpio.set		= nv50_gpio_set;
		engine->gpio.irq_register	= nv50_gpio_irq_register;
		engine->gpio.irq_unregister	= nv50_gpio_irq_unregister;
		engine->gpio.irq_enable		= nv50_gpio_irq_enable;
		engine->vram.init		= nvc0_vram_init;
		engine->vram.get		= nvc0_vram_new;
		engine->vram.put		= nv50_vram_del;
		engine->vram.flags_valid	= nvc0_vram_flags_valid;
		break;
	default:
		NV_ERROR(dev, "NV%02x unsupported\n", dev_priv->chipset);
		return 1;
	}

	return 0;
}

static unsigned int
nouveau_vga_set_decode(void *priv, bool state)
{
	struct drm_device *dev = priv;
	struct drm_nouveau_private *dev_priv = dev->dev_private;

	if (dev_priv->chipset >= 0x40)
		nv_wr32(dev, 0x88054, state);
	else
		nv_wr32(dev, 0x1854, state);

	if (state)
		return VGA_RSRC_LEGACY_IO | VGA_RSRC_LEGACY_MEM |
		       VGA_RSRC_NORMAL_IO | VGA_RSRC_NORMAL_MEM;
	else
		return VGA_RSRC_NORMAL_IO | VGA_RSRC_NORMAL_MEM;
}

static int
nouveau_card_init_channel(struct drm_device *dev)
{
	struct drm_nouveau_private *dev_priv = dev->dev_private;
	int ret;

	ret = nouveau_channel_alloc(dev, &dev_priv->channel,
				    (struct drm_file *)-2, NvDmaFB, NvDmaTT);
	if (ret)
		return ret;

	mutex_unlock(&dev_priv->channel->mutex);
	return 0;
}

static void nouveau_switcheroo_set_state(struct pci_dev *pdev,
					 enum vga_switcheroo_state state)
{
	struct drm_device *dev = pci_get_drvdata(pdev);
	pm_message_t pmm = { .event = PM_EVENT_SUSPEND };
	if (state == VGA_SWITCHEROO_ON) {
		printk(KERN_ERR "VGA switcheroo: switched nouveau on\n");
		dev->switch_power_state = DRM_SWITCH_POWER_CHANGING;
		nouveau_pci_resume(pdev);
		drm_kms_helper_poll_enable(dev);
		dev->switch_power_state = DRM_SWITCH_POWER_ON;
	} else {
		printk(KERN_ERR "VGA switcheroo: switched nouveau off\n");
		dev->switch_power_state = DRM_SWITCH_POWER_CHANGING;
		drm_kms_helper_poll_disable(dev);
		nouveau_pci_suspend(pdev, pmm);
		dev->switch_power_state = DRM_SWITCH_POWER_OFF;
	}
}

static void nouveau_switcheroo_reprobe(struct pci_dev *pdev)
{
	struct drm_device *dev = pci_get_drvdata(pdev);
	nouveau_fbcon_output_poll_changed(dev);
}

static bool nouveau_switcheroo_can_switch(struct pci_dev *pdev)
{
	struct drm_device *dev = pci_get_drvdata(pdev);
	bool can_switch;

	spin_lock(&dev->count_lock);
	can_switch = (dev->open_count == 0);
	spin_unlock(&dev->count_lock);
	return can_switch;
}

int
nouveau_card_init(struct drm_device *dev)
{
	struct drm_nouveau_private *dev_priv = dev->dev_private;
	struct nouveau_engine *engine;
	int ret, e = 0;

	vga_client_register(dev->pdev, dev, NULL, nouveau_vga_set_decode);
	vga_switcheroo_register_client(dev->pdev, nouveau_switcheroo_set_state,
				       nouveau_switcheroo_reprobe,
				       nouveau_switcheroo_can_switch);

	/* Initialise internal driver API hooks */
	ret = nouveau_init_engine_ptrs(dev);
	if (ret)
		goto out;
	engine = &dev_priv->engine;
	spin_lock_init(&dev_priv->channels.lock);
	spin_lock_init(&dev_priv->tile.lock);
	spin_lock_init(&dev_priv->context_switch_lock);
	spin_lock_init(&dev_priv->vm_lock);

	/* Make the CRTCs and I2C buses accessible */
	ret = engine->display.early_init(dev);
	if (ret)
		goto out;

	/* Parse BIOS tables / Run init tables if card not POSTed */
	ret = nouveau_bios_init(dev);
	if (ret)
		goto out_display_early;

	nouveau_pm_init(dev);

	ret = nouveau_mem_vram_init(dev);
	if (ret)
		goto out_bios;

	ret = nouveau_gpuobj_init(dev);
	if (ret)
		goto out_vram;

	ret = engine->instmem.init(dev);
	if (ret)
		goto out_gpuobj;

	ret = nouveau_mem_gart_init(dev);
	if (ret)
		goto out_instmem;

	/* PMC */
	ret = engine->mc.init(dev);
	if (ret)
		goto out_gart;

	/* PGPIO */
	ret = engine->gpio.init(dev);
	if (ret)
		goto out_mc;

	/* PTIMER */
	ret = engine->timer.init(dev);
	if (ret)
		goto out_gpio;

	/* PFB */
	ret = engine->fb.init(dev);
	if (ret)
		goto out_timer;

<<<<<<< HEAD
	switch (dev_priv->card_type) {
	case NV_04:
		nv04_graph_create(dev);
		break;
	case NV_10:
		nv10_graph_create(dev);
		break;
	case NV_20:
	case NV_30:
		nv20_graph_create(dev);
		break;
	case NV_40:
		nv40_graph_create(dev);
		break;
	case NV_50:
		nv50_graph_create(dev);
		break;
	case NV_C0:
		nvc0_graph_create(dev);
		break;
	default:
		break;
	}

	switch (dev_priv->chipset) {
	case 0x84:
	case 0x86:
	case 0x92:
	case 0x94:
	case 0x96:
	case 0xa0:
		nv84_crypt_create(dev);
		break;
	}

	switch (dev_priv->card_type) {
	case NV_50:
		switch (dev_priv->chipset) {
		case 0xa3:
		case 0xa5:
		case 0xa8:
		case 0xaf:
			nva3_copy_create(dev);
			break;
		}
		break;
	case NV_C0:
		nvc0_copy_create(dev, 0);
		nvc0_copy_create(dev, 1);
		break;
	default:
		break;
	}

	if (dev_priv->card_type == NV_40)
		nv40_mpeg_create(dev);
	else
	if (dev_priv->card_type == NV_50 &&
	    (dev_priv->chipset < 0x98 || dev_priv->chipset == 0xa0))
		nv50_mpeg_create(dev);

	if (!nouveau_noaccel) {
=======
	if (!nouveau_noaccel) {
		switch (dev_priv->card_type) {
		case NV_04:
			nv04_graph_create(dev);
			break;
		case NV_10:
			nv10_graph_create(dev);
			break;
		case NV_20:
		case NV_30:
			nv20_graph_create(dev);
			break;
		case NV_40:
			nv40_graph_create(dev);
			break;
		case NV_50:
			nv50_graph_create(dev);
			break;
		case NV_C0:
			nvc0_graph_create(dev);
			break;
		default:
			break;
		}

		switch (dev_priv->chipset) {
		case 0x84:
		case 0x86:
		case 0x92:
		case 0x94:
		case 0x96:
		case 0xa0:
			nv84_crypt_create(dev);
			break;
		}

		switch (dev_priv->card_type) {
		case NV_50:
			switch (dev_priv->chipset) {
			case 0xa3:
			case 0xa5:
			case 0xa8:
			case 0xaf:
				nva3_copy_create(dev);
				break;
			}
			break;
		case NV_C0:
			nvc0_copy_create(dev, 0);
			nvc0_copy_create(dev, 1);
			break;
		default:
			break;
		}

		if (dev_priv->card_type == NV_40)
			nv40_mpeg_create(dev);
		else
		if (dev_priv->card_type == NV_50 &&
		    (dev_priv->chipset < 0x98 || dev_priv->chipset == 0xa0))
			nv50_mpeg_create(dev);

>>>>>>> 56299378
		for (e = 0; e < NVOBJ_ENGINE_NR; e++) {
			if (dev_priv->eng[e]) {
				ret = dev_priv->eng[e]->init(dev, e);
				if (ret)
					goto out_engine;
			}
		}

		/* PFIFO */
		ret = engine->fifo.init(dev);
		if (ret)
			goto out_engine;
	}

	ret = engine->display.create(dev);
	if (ret)
		goto out_fifo;

	ret = drm_vblank_init(dev, nv_two_heads(dev) ? 2 : 1);
	if (ret)
		goto out_vblank;

	ret = nouveau_irq_init(dev);
	if (ret)
		goto out_vblank;

	/* what about PVIDEO/PCRTC/PRAMDAC etc? */

	if (dev_priv->eng[NVOBJ_ENGINE_GR]) {
		ret = nouveau_fence_init(dev);
		if (ret)
			goto out_irq;

		ret = nouveau_card_init_channel(dev);
		if (ret)
			goto out_fence;
	}

	nouveau_fbcon_init(dev);
	drm_kms_helper_poll_init(dev);
	return 0;

out_fence:
	nouveau_fence_fini(dev);
out_irq:
	nouveau_irq_fini(dev);
out_vblank:
	drm_vblank_cleanup(dev);
	engine->display.destroy(dev);
out_fifo:
	if (!nouveau_noaccel)
		engine->fifo.takedown(dev);
out_engine:
	if (!nouveau_noaccel) {
		for (e = e - 1; e >= 0; e--) {
			if (!dev_priv->eng[e])
				continue;
			dev_priv->eng[e]->fini(dev, e);
			dev_priv->eng[e]->destroy(dev,e );
		}
	}

	engine->fb.takedown(dev);
out_timer:
	engine->timer.takedown(dev);
out_gpio:
	engine->gpio.takedown(dev);
out_mc:
	engine->mc.takedown(dev);
out_gart:
	nouveau_mem_gart_fini(dev);
out_instmem:
	engine->instmem.takedown(dev);
out_gpuobj:
	nouveau_gpuobj_takedown(dev);
out_vram:
	nouveau_mem_vram_fini(dev);
out_bios:
	nouveau_pm_fini(dev);
	nouveau_bios_takedown(dev);
out_display_early:
	engine->display.late_takedown(dev);
out:
	vga_client_register(dev->pdev, NULL, NULL, NULL);
	return ret;
}

static void nouveau_card_takedown(struct drm_device *dev)
{
	struct drm_nouveau_private *dev_priv = dev->dev_private;
	struct nouveau_engine *engine = &dev_priv->engine;
	int e;

	if (dev_priv->channel) {
		nouveau_fence_fini(dev);
		nouveau_channel_put_unlocked(&dev_priv->channel);
	}

	if (!nouveau_noaccel) {
		engine->fifo.takedown(dev);
		for (e = NVOBJ_ENGINE_NR - 1; e >= 0; e--) {
			if (dev_priv->eng[e]) {
				dev_priv->eng[e]->fini(dev, e);
				dev_priv->eng[e]->destroy(dev,e );
			}
		}
	}
	engine->fb.takedown(dev);
	engine->timer.takedown(dev);
	engine->gpio.takedown(dev);
	engine->mc.takedown(dev);
	engine->display.late_takedown(dev);

	if (dev_priv->vga_ram) {
		nouveau_bo_unpin(dev_priv->vga_ram);
		nouveau_bo_ref(NULL, &dev_priv->vga_ram);
	}

	mutex_lock(&dev->struct_mutex);
	ttm_bo_clean_mm(&dev_priv->ttm.bdev, TTM_PL_VRAM);
	ttm_bo_clean_mm(&dev_priv->ttm.bdev, TTM_PL_TT);
	mutex_unlock(&dev->struct_mutex);
	nouveau_mem_gart_fini(dev);

	engine->instmem.takedown(dev);
	nouveau_gpuobj_takedown(dev);
	nouveau_mem_vram_fini(dev);

	nouveau_irq_fini(dev);
	drm_vblank_cleanup(dev);

	nouveau_pm_fini(dev);
	nouveau_bios_takedown(dev);

	vga_client_register(dev->pdev, NULL, NULL, NULL);
}

/* here a client dies, release the stuff that was allocated for its
 * file_priv */
void nouveau_preclose(struct drm_device *dev, struct drm_file *file_priv)
{
	nouveau_channel_cleanup(dev, file_priv);
}

/* first module load, setup the mmio/fb mapping */
/* KMS: we need mmio at load time, not when the first drm client opens. */
int nouveau_firstopen(struct drm_device *dev)
{
	return 0;
}

/* if we have an OF card, copy vbios to RAMIN */
static void nouveau_OF_copy_vbios_to_ramin(struct drm_device *dev)
{
#if defined(__powerpc__)
	int size, i;
	const uint32_t *bios;
	struct device_node *dn = pci_device_to_OF_node(dev->pdev);
	if (!dn) {
		NV_INFO(dev, "Unable to get the OF node\n");
		return;
	}

	bios = of_get_property(dn, "NVDA,BMP", &size);
	if (bios) {
		for (i = 0; i < size; i += 4)
			nv_wi32(dev, i, bios[i/4]);
		NV_INFO(dev, "OF bios successfully copied (%d bytes)\n", size);
	} else {
		NV_INFO(dev, "Unable to get the OF bios\n");
	}
#endif
}

static struct apertures_struct *nouveau_get_apertures(struct drm_device *dev)
{
	struct pci_dev *pdev = dev->pdev;
	struct apertures_struct *aper = alloc_apertures(3);
	if (!aper)
		return NULL;

	aper->ranges[0].base = pci_resource_start(pdev, 1);
	aper->ranges[0].size = pci_resource_len(pdev, 1);
	aper->count = 1;

	if (pci_resource_len(pdev, 2)) {
		aper->ranges[aper->count].base = pci_resource_start(pdev, 2);
		aper->ranges[aper->count].size = pci_resource_len(pdev, 2);
		aper->count++;
	}

	if (pci_resource_len(pdev, 3)) {
		aper->ranges[aper->count].base = pci_resource_start(pdev, 3);
		aper->ranges[aper->count].size = pci_resource_len(pdev, 3);
		aper->count++;
	}

	return aper;
}

static int nouveau_remove_conflicting_drivers(struct drm_device *dev)
{
	struct drm_nouveau_private *dev_priv = dev->dev_private;
	bool primary = false;
	dev_priv->apertures = nouveau_get_apertures(dev);
	if (!dev_priv->apertures)
		return -ENOMEM;

#ifdef CONFIG_X86
	primary = dev->pdev->resource[PCI_ROM_RESOURCE].flags & IORESOURCE_ROM_SHADOW;
#endif

	remove_conflicting_framebuffers(dev_priv->apertures, "nouveaufb", primary);
	return 0;
}

int nouveau_load(struct drm_device *dev, unsigned long flags)
{
	struct drm_nouveau_private *dev_priv;
	uint32_t reg0;
	resource_size_t mmio_start_offs;
	int ret;

	dev_priv = kzalloc(sizeof(*dev_priv), GFP_KERNEL);
	if (!dev_priv) {
		ret = -ENOMEM;
		goto err_out;
	}
	dev->dev_private = dev_priv;
	dev_priv->dev = dev;

	dev_priv->flags = flags & NOUVEAU_FLAGS;

	NV_DEBUG(dev, "vendor: 0x%X device: 0x%X class: 0x%X\n",
		 dev->pci_vendor, dev->pci_device, dev->pdev->class);

	/* resource 0 is mmio regs */
	/* resource 1 is linear FB */
	/* resource 2 is RAMIN (mmio regs + 0x1000000) */
	/* resource 6 is bios */

	/* map the mmio regs */
	mmio_start_offs = pci_resource_start(dev->pdev, 0);
	dev_priv->mmio = ioremap(mmio_start_offs, 0x00800000);
	if (!dev_priv->mmio) {
		NV_ERROR(dev, "Unable to initialize the mmio mapping. "
			 "Please report your setup to " DRIVER_EMAIL "\n");
		ret = -EINVAL;
		goto err_priv;
	}
	NV_DEBUG(dev, "regs mapped ok at 0x%llx\n",
					(unsigned long long)mmio_start_offs);

#ifdef __BIG_ENDIAN
	/* Put the card in BE mode if it's not */
	if (nv_rd32(dev, NV03_PMC_BOOT_1) != 0x01000001)
		nv_wr32(dev, NV03_PMC_BOOT_1, 0x01000001);

	DRM_MEMORYBARRIER();
#endif

	/* Time to determine the card architecture */
	reg0 = nv_rd32(dev, NV03_PMC_BOOT_0);
	dev_priv->stepping = 0; /* XXX: add stepping for pre-NV10? */

	/* We're dealing with >=NV10 */
	if ((reg0 & 0x0f000000) > 0) {
		/* Bit 27-20 contain the architecture in hex */
		dev_priv->chipset = (reg0 & 0xff00000) >> 20;
		dev_priv->stepping = (reg0 & 0xff);
	/* NV04 or NV05 */
	} else if ((reg0 & 0xff00fff0) == 0x20004000) {
		if (reg0 & 0x00f00000)
			dev_priv->chipset = 0x05;
		else
			dev_priv->chipset = 0x04;
	} else
		dev_priv->chipset = 0xff;

	switch (dev_priv->chipset & 0xf0) {
	case 0x00:
	case 0x10:
	case 0x20:
	case 0x30:
		dev_priv->card_type = dev_priv->chipset & 0xf0;
		break;
	case 0x40:
	case 0x60:
		dev_priv->card_type = NV_40;
		break;
	case 0x50:
	case 0x80:
	case 0x90:
	case 0xa0:
		dev_priv->card_type = NV_50;
		break;
	case 0xc0:
	case 0xd0:
		dev_priv->card_type = NV_C0;
		break;
	default:
		NV_INFO(dev, "Unsupported chipset 0x%08x\n", reg0);
		ret = -EINVAL;
		goto err_mmio;
	}

	NV_INFO(dev, "Detected an NV%2x generation card (0x%08x)\n",
		dev_priv->card_type, reg0);

	ret = nouveau_remove_conflicting_drivers(dev);
	if (ret)
		goto err_mmio;

	/* Map PRAMIN BAR, or on older cards, the aperture within BAR0 */
	if (dev_priv->card_type >= NV_40) {
		int ramin_bar = 2;
		if (pci_resource_len(dev->pdev, ramin_bar) == 0)
			ramin_bar = 3;

		dev_priv->ramin_size = pci_resource_len(dev->pdev, ramin_bar);
		dev_priv->ramin =
			ioremap(pci_resource_start(dev->pdev, ramin_bar),
				dev_priv->ramin_size);
		if (!dev_priv->ramin) {
			NV_ERROR(dev, "Failed to PRAMIN BAR");
			ret = -ENOMEM;
			goto err_mmio;
		}
	} else {
		dev_priv->ramin_size = 1 * 1024 * 1024;
		dev_priv->ramin = ioremap(mmio_start_offs + NV_RAMIN,
					  dev_priv->ramin_size);
		if (!dev_priv->ramin) {
			NV_ERROR(dev, "Failed to map BAR0 PRAMIN.\n");
			ret = -ENOMEM;
			goto err_mmio;
		}
	}

	nouveau_OF_copy_vbios_to_ramin(dev);

	/* Special flags */
	if (dev->pci_device == 0x01a0)
		dev_priv->flags |= NV_NFORCE;
	else if (dev->pci_device == 0x01f0)
		dev_priv->flags |= NV_NFORCE2;

	/* For kernel modesetting, init card now and bring up fbcon */
	ret = nouveau_card_init(dev);
	if (ret)
		goto err_ramin;

	return 0;

err_ramin:
	iounmap(dev_priv->ramin);
err_mmio:
	iounmap(dev_priv->mmio);
err_priv:
	kfree(dev_priv);
	dev->dev_private = NULL;
err_out:
	return ret;
}

void nouveau_lastclose(struct drm_device *dev)
{
	vga_switcheroo_process_delayed_switch();
}

int nouveau_unload(struct drm_device *dev)
{
	struct drm_nouveau_private *dev_priv = dev->dev_private;
	struct nouveau_engine *engine = &dev_priv->engine;

	drm_kms_helper_poll_fini(dev);
	nouveau_fbcon_fini(dev);
	engine->display.destroy(dev);
	nouveau_card_takedown(dev);

	iounmap(dev_priv->mmio);
	iounmap(dev_priv->ramin);

	kfree(dev_priv);
	dev->dev_private = NULL;
	return 0;
}

int nouveau_ioctl_getparam(struct drm_device *dev, void *data,
						struct drm_file *file_priv)
{
	struct drm_nouveau_private *dev_priv = dev->dev_private;
	struct drm_nouveau_getparam *getparam = data;

	switch (getparam->param) {
	case NOUVEAU_GETPARAM_CHIPSET_ID:
		getparam->value = dev_priv->chipset;
		break;
	case NOUVEAU_GETPARAM_PCI_VENDOR:
		getparam->value = dev->pci_vendor;
		break;
	case NOUVEAU_GETPARAM_PCI_DEVICE:
		getparam->value = dev->pci_device;
		break;
	case NOUVEAU_GETPARAM_BUS_TYPE:
		if (drm_pci_device_is_agp(dev))
			getparam->value = NV_AGP;
		else if (drm_pci_device_is_pcie(dev))
			getparam->value = NV_PCIE;
		else
			getparam->value = NV_PCI;
		break;
	case NOUVEAU_GETPARAM_FB_SIZE:
		getparam->value = dev_priv->fb_available_size;
		break;
	case NOUVEAU_GETPARAM_AGP_SIZE:
		getparam->value = dev_priv->gart_info.aper_size;
		break;
	case NOUVEAU_GETPARAM_VM_VRAM_BASE:
		getparam->value = 0; /* deprecated */
		break;
	case NOUVEAU_GETPARAM_PTIMER_TIME:
		getparam->value = dev_priv->engine.timer.read(dev);
		break;
	case NOUVEAU_GETPARAM_HAS_BO_USAGE:
		getparam->value = 1;
		break;
	case NOUVEAU_GETPARAM_HAS_PAGEFLIP:
		getparam->value = 1;
		break;
	case NOUVEAU_GETPARAM_GRAPH_UNITS:
		/* NV40 and NV50 versions are quite different, but register
		 * address is the same. User is supposed to know the card
		 * family anyway... */
		if (dev_priv->chipset >= 0x40) {
			getparam->value = nv_rd32(dev, NV40_PMC_GRAPH_UNITS);
			break;
		}
		/* FALLTHRU */
	default:
		NV_DEBUG(dev, "unknown parameter %lld\n", getparam->param);
		return -EINVAL;
	}

	return 0;
}

int
nouveau_ioctl_setparam(struct drm_device *dev, void *data,
		       struct drm_file *file_priv)
{
	struct drm_nouveau_setparam *setparam = data;

	switch (setparam->param) {
	default:
		NV_DEBUG(dev, "unknown parameter %lld\n", setparam->param);
		return -EINVAL;
	}

	return 0;
}

/* Wait until (value(reg) & mask) == val, up until timeout has hit */
bool
nouveau_wait_eq(struct drm_device *dev, uint64_t timeout,
		uint32_t reg, uint32_t mask, uint32_t val)
{
	struct drm_nouveau_private *dev_priv = dev->dev_private;
	struct nouveau_timer_engine *ptimer = &dev_priv->engine.timer;
	uint64_t start = ptimer->read(dev);

	do {
		if ((nv_rd32(dev, reg) & mask) == val)
			return true;
	} while (ptimer->read(dev) - start < timeout);

	return false;
}

/* Wait until (value(reg) & mask) != val, up until timeout has hit */
bool
nouveau_wait_ne(struct drm_device *dev, uint64_t timeout,
		uint32_t reg, uint32_t mask, uint32_t val)
{
	struct drm_nouveau_private *dev_priv = dev->dev_private;
	struct nouveau_timer_engine *ptimer = &dev_priv->engine.timer;
	uint64_t start = ptimer->read(dev);

	do {
		if ((nv_rd32(dev, reg) & mask) != val)
			return true;
	} while (ptimer->read(dev) - start < timeout);

	return false;
}

/* Waits for PGRAPH to go completely idle */
bool nouveau_wait_for_idle(struct drm_device *dev)
{
	struct drm_nouveau_private *dev_priv = dev->dev_private;
	uint32_t mask = ~0;

	if (dev_priv->card_type == NV_40)
		mask &= ~NV40_PGRAPH_STATUS_SYNC_STALL;

	if (!nv_wait(dev, NV04_PGRAPH_STATUS, mask, 0)) {
		NV_ERROR(dev, "PGRAPH idle timed out with status 0x%08x\n",
			 nv_rd32(dev, NV04_PGRAPH_STATUS));
		return false;
	}

	return true;
}
<|MERGE_RESOLUTION|>--- conflicted
+++ resolved
@@ -564,70 +564,6 @@
 	if (ret)
 		goto out_timer;
 
-<<<<<<< HEAD
-	switch (dev_priv->card_type) {
-	case NV_04:
-		nv04_graph_create(dev);
-		break;
-	case NV_10:
-		nv10_graph_create(dev);
-		break;
-	case NV_20:
-	case NV_30:
-		nv20_graph_create(dev);
-		break;
-	case NV_40:
-		nv40_graph_create(dev);
-		break;
-	case NV_50:
-		nv50_graph_create(dev);
-		break;
-	case NV_C0:
-		nvc0_graph_create(dev);
-		break;
-	default:
-		break;
-	}
-
-	switch (dev_priv->chipset) {
-	case 0x84:
-	case 0x86:
-	case 0x92:
-	case 0x94:
-	case 0x96:
-	case 0xa0:
-		nv84_crypt_create(dev);
-		break;
-	}
-
-	switch (dev_priv->card_type) {
-	case NV_50:
-		switch (dev_priv->chipset) {
-		case 0xa3:
-		case 0xa5:
-		case 0xa8:
-		case 0xaf:
-			nva3_copy_create(dev);
-			break;
-		}
-		break;
-	case NV_C0:
-		nvc0_copy_create(dev, 0);
-		nvc0_copy_create(dev, 1);
-		break;
-	default:
-		break;
-	}
-
-	if (dev_priv->card_type == NV_40)
-		nv40_mpeg_create(dev);
-	else
-	if (dev_priv->card_type == NV_50 &&
-	    (dev_priv->chipset < 0x98 || dev_priv->chipset == 0xa0))
-		nv50_mpeg_create(dev);
-
-	if (!nouveau_noaccel) {
-=======
 	if (!nouveau_noaccel) {
 		switch (dev_priv->card_type) {
 		case NV_04:
@@ -690,7 +626,6 @@
 		    (dev_priv->chipset < 0x98 || dev_priv->chipset == 0xa0))
 			nv50_mpeg_create(dev);
 
->>>>>>> 56299378
 		for (e = 0; e < NVOBJ_ENGINE_NR; e++) {
 			if (dev_priv->eng[e]) {
 				ret = dev_priv->eng[e]->init(dev, e);
