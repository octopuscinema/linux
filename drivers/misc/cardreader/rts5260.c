--- conflicted
+++ resolved
@@ -444,21 +444,13 @@
 		pcr_dbg(pcr, "Set parameters for L1.2.");
 		rtsx_pci_write_register(pcr, PWR_GLOBAL_CTRL,
 					0xFF, PCIE_L1_2_EN);
-<<<<<<< HEAD
-	rtsx_pci_write_register(pcr, RTS5260_DVCC_CTRL,
-=======
 		rtsx_pci_write_register(pcr, RTS5260_DVCC_CTRL,
->>>>>>> 0ecfebd2
 					RTS5260_DVCC_OCP_EN |
 					RTS5260_DVCC_OCP_CL_EN,
 					RTS5260_DVCC_OCP_EN |
 					RTS5260_DVCC_OCP_CL_EN);
 
-<<<<<<< HEAD
-	rtsx_pci_write_register(pcr, PWR_FE_CTL,
-=======
 		rtsx_pci_write_register(pcr, PWR_FE_CTL,
->>>>>>> 0ecfebd2
 					0xFF, PCIE_L1_2_PD_FE_EN);
 	} else if (lss_l1_1) {
 		pcr_dbg(pcr, "Set parameters for L1.1.");
@@ -701,11 +693,7 @@
 	option->ocp_en = 1;
 	if (option->ocp_en)
 		hw_param->interrupt_en |= SD_OC_INT_EN;
-<<<<<<< HEAD
-	hw_param->ocp_glitch =  SDVIO_OCP_GLITCH_800U | SDVIO_OCP_GLITCH_800U;
-=======
 	hw_param->ocp_glitch =  SD_OCP_GLITCH_100U | SDVIO_OCP_GLITCH_800U;
->>>>>>> 0ecfebd2
 	option->sd_400mA_ocp_thd = RTS5260_DVCC_OCP_THD_550;
 	option->sd_800mA_ocp_thd = RTS5260_DVCC_OCP_THD_970;
 }