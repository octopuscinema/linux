--- conflicted
+++ resolved
@@ -111,11 +111,7 @@
 	struct mlxsw_m_port *mlxsw_m_port = netdev_priv(netdev);
 	struct mlxsw_core *core = mlxsw_m_port->mlxsw_m->core;
 
-<<<<<<< HEAD
-	return mlxsw_env_get_module_info(netdev, core, mlxsw_m_port->module,
-=======
 	return mlxsw_env_get_module_info(netdev, core, 0, mlxsw_m_port->module,
->>>>>>> 88084a3d
 					 modinfo);
 }
 
@@ -435,7 +431,6 @@
 			struct netlink_ext_ack *extack)
 {
 	struct mlxsw_m *mlxsw_m = mlxsw_core_driver_priv(mlxsw_core);
-	struct devlink *devlink = priv_to_devlink(mlxsw_core);
 	int err;
 
 	mlxsw_m->core = mlxsw_core;
@@ -451,9 +446,7 @@
 		return err;
 	}
 
-	devl_lock(devlink);
 	err = mlxsw_m_ports_create(mlxsw_m);
-	devl_unlock(devlink);
 	if (err) {
 		dev_err(mlxsw_m->bus_info->dev, "Failed to create ports\n");
 		return err;
@@ -465,11 +458,8 @@
 static void mlxsw_m_fini(struct mlxsw_core *mlxsw_core)
 {
 	struct mlxsw_m *mlxsw_m = mlxsw_core_driver_priv(mlxsw_core);
-	struct devlink *devlink = priv_to_devlink(mlxsw_core);
-
-	devl_lock(devlink);
+
 	mlxsw_m_ports_remove(mlxsw_m);
-	devl_unlock(devlink);
 }
 
 static const struct mlxsw_config_profile mlxsw_m_config_profile;
