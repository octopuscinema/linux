/*
 *	PCI Bus Services, see include/linux/pci.h for further explanation.
 *
 *	Copyright 1993 -- 1997 Drew Eckhardt, Frederic Potter,
 *	David Mosberger-Tang
 *
 *	Copyright 1997 -- 2000 Martin Mares <mj@ucw.cz>
 */

#include <linux/kernel.h>
#include <linux/delay.h>
#include <linux/init.h>
#include <linux/pci.h>
#include <linux/pm.h>
#include <linux/module.h>
#include <linux/spinlock.h>
#include <linux/string.h>
#include <linux/log2.h>
#include <linux/pci-aspm.h>
#include <linux/pm_wakeup.h>
#include <asm/dma.h>	/* isa_dma_bridge_buggy */
#include "pci.h"

unsigned int pci_pm_d3_delay = 10;

#ifdef CONFIG_PCI_DOMAINS
int pci_domains_supported = 1;
#endif

#define DEFAULT_CARDBUS_IO_SIZE		(256)
#define DEFAULT_CARDBUS_MEM_SIZE	(64*1024*1024)
/* pci=cbmemsize=nnM,cbiosize=nn can override this */
unsigned long pci_cardbus_io_size = DEFAULT_CARDBUS_IO_SIZE;
unsigned long pci_cardbus_mem_size = DEFAULT_CARDBUS_MEM_SIZE;

/**
 * pci_bus_max_busnr - returns maximum PCI bus number of given bus' children
 * @bus: pointer to PCI bus structure to search
 *
 * Given a PCI bus, returns the highest PCI bus number present in the set
 * including the given PCI bus and its list of child PCI buses.
 */
unsigned char pci_bus_max_busnr(struct pci_bus* bus)
{
	struct list_head *tmp;
	unsigned char max, n;

	max = bus->subordinate;
	list_for_each(tmp, &bus->children) {
		n = pci_bus_max_busnr(pci_bus_b(tmp));
		if(n > max)
			max = n;
	}
	return max;
}
EXPORT_SYMBOL_GPL(pci_bus_max_busnr);

#if 0
/**
 * pci_max_busnr - returns maximum PCI bus number
 *
 * Returns the highest PCI bus number present in the system global list of
 * PCI buses.
 */
unsigned char __devinit
pci_max_busnr(void)
{
	struct pci_bus *bus = NULL;
	unsigned char max, n;

	max = 0;
	while ((bus = pci_find_next_bus(bus)) != NULL) {
		n = pci_bus_max_busnr(bus);
		if(n > max)
			max = n;
	}
	return max;
}

#endif  /*  0  */

#define PCI_FIND_CAP_TTL	48

static int __pci_find_next_cap_ttl(struct pci_bus *bus, unsigned int devfn,
				   u8 pos, int cap, int *ttl)
{
	u8 id;

	while ((*ttl)--) {
		pci_bus_read_config_byte(bus, devfn, pos, &pos);
		if (pos < 0x40)
			break;
		pos &= ~3;
		pci_bus_read_config_byte(bus, devfn, pos + PCI_CAP_LIST_ID,
					 &id);
		if (id == 0xff)
			break;
		if (id == cap)
			return pos;
		pos += PCI_CAP_LIST_NEXT;
	}
	return 0;
}

static int __pci_find_next_cap(struct pci_bus *bus, unsigned int devfn,
			       u8 pos, int cap)
{
	int ttl = PCI_FIND_CAP_TTL;

	return __pci_find_next_cap_ttl(bus, devfn, pos, cap, &ttl);
}

int pci_find_next_capability(struct pci_dev *dev, u8 pos, int cap)
{
	return __pci_find_next_cap(dev->bus, dev->devfn,
				   pos + PCI_CAP_LIST_NEXT, cap);
}
EXPORT_SYMBOL_GPL(pci_find_next_capability);

static int __pci_bus_find_cap_start(struct pci_bus *bus,
				    unsigned int devfn, u8 hdr_type)
{
	u16 status;

	pci_bus_read_config_word(bus, devfn, PCI_STATUS, &status);
	if (!(status & PCI_STATUS_CAP_LIST))
		return 0;

	switch (hdr_type) {
	case PCI_HEADER_TYPE_NORMAL:
	case PCI_HEADER_TYPE_BRIDGE:
		return PCI_CAPABILITY_LIST;
	case PCI_HEADER_TYPE_CARDBUS:
		return PCI_CB_CAPABILITY_LIST;
	default:
		return 0;
	}

	return 0;
}

/**
 * pci_find_capability - query for devices' capabilities 
 * @dev: PCI device to query
 * @cap: capability code
 *
 * Tell if a device supports a given PCI capability.
 * Returns the address of the requested capability structure within the
 * device's PCI configuration space or 0 in case the device does not
 * support it.  Possible values for @cap:
 *
 *  %PCI_CAP_ID_PM           Power Management 
 *  %PCI_CAP_ID_AGP          Accelerated Graphics Port 
 *  %PCI_CAP_ID_VPD          Vital Product Data 
 *  %PCI_CAP_ID_SLOTID       Slot Identification 
 *  %PCI_CAP_ID_MSI          Message Signalled Interrupts
 *  %PCI_CAP_ID_CHSWP        CompactPCI HotSwap 
 *  %PCI_CAP_ID_PCIX         PCI-X
 *  %PCI_CAP_ID_EXP          PCI Express
 */
int pci_find_capability(struct pci_dev *dev, int cap)
{
	int pos;

	pos = __pci_bus_find_cap_start(dev->bus, dev->devfn, dev->hdr_type);
	if (pos)
		pos = __pci_find_next_cap(dev->bus, dev->devfn, pos, cap);

	return pos;
}

/**
 * pci_bus_find_capability - query for devices' capabilities 
 * @bus:   the PCI bus to query
 * @devfn: PCI device to query
 * @cap:   capability code
 *
 * Like pci_find_capability() but works for pci devices that do not have a
 * pci_dev structure set up yet. 
 *
 * Returns the address of the requested capability structure within the
 * device's PCI configuration space or 0 in case the device does not
 * support it.
 */
int pci_bus_find_capability(struct pci_bus *bus, unsigned int devfn, int cap)
{
	int pos;
	u8 hdr_type;

	pci_bus_read_config_byte(bus, devfn, PCI_HEADER_TYPE, &hdr_type);

	pos = __pci_bus_find_cap_start(bus, devfn, hdr_type & 0x7f);
	if (pos)
		pos = __pci_find_next_cap(bus, devfn, pos, cap);

	return pos;
}

/**
 * pci_find_ext_capability - Find an extended capability
 * @dev: PCI device to query
 * @cap: capability code
 *
 * Returns the address of the requested extended capability structure
 * within the device's PCI configuration space or 0 if the device does
 * not support it.  Possible values for @cap:
 *
 *  %PCI_EXT_CAP_ID_ERR		Advanced Error Reporting
 *  %PCI_EXT_CAP_ID_VC		Virtual Channel
 *  %PCI_EXT_CAP_ID_DSN		Device Serial Number
 *  %PCI_EXT_CAP_ID_PWR		Power Budgeting
 */
int pci_find_ext_capability(struct pci_dev *dev, int cap)
{
	u32 header;
	int ttl = 480; /* 3840 bytes, minimum 8 bytes per capability */
	int pos = 0x100;

	if (dev->cfg_size <= 256)
		return 0;

	if (pci_read_config_dword(dev, pos, &header) != PCIBIOS_SUCCESSFUL)
		return 0;

	/*
	 * If we have no capabilities, this is indicated by cap ID,
	 * cap version and next pointer all being 0.
	 */
	if (header == 0)
		return 0;

	while (ttl-- > 0) {
		if (PCI_EXT_CAP_ID(header) == cap)
			return pos;

		pos = PCI_EXT_CAP_NEXT(header);
		if (pos < 0x100)
			break;

		if (pci_read_config_dword(dev, pos, &header) != PCIBIOS_SUCCESSFUL)
			break;
	}

	return 0;
}
EXPORT_SYMBOL_GPL(pci_find_ext_capability);

static int __pci_find_next_ht_cap(struct pci_dev *dev, int pos, int ht_cap)
{
	int rc, ttl = PCI_FIND_CAP_TTL;
	u8 cap, mask;

	if (ht_cap == HT_CAPTYPE_SLAVE || ht_cap == HT_CAPTYPE_HOST)
		mask = HT_3BIT_CAP_MASK;
	else
		mask = HT_5BIT_CAP_MASK;

	pos = __pci_find_next_cap_ttl(dev->bus, dev->devfn, pos,
				      PCI_CAP_ID_HT, &ttl);
	while (pos) {
		rc = pci_read_config_byte(dev, pos + 3, &cap);
		if (rc != PCIBIOS_SUCCESSFUL)
			return 0;

		if ((cap & mask) == ht_cap)
			return pos;

		pos = __pci_find_next_cap_ttl(dev->bus, dev->devfn,
					      pos + PCI_CAP_LIST_NEXT,
					      PCI_CAP_ID_HT, &ttl);
	}

	return 0;
}
/**
 * pci_find_next_ht_capability - query a device's Hypertransport capabilities
 * @dev: PCI device to query
 * @pos: Position from which to continue searching
 * @ht_cap: Hypertransport capability code
 *
 * To be used in conjunction with pci_find_ht_capability() to search for
 * all capabilities matching @ht_cap. @pos should always be a value returned
 * from pci_find_ht_capability().
 *
 * NB. To be 100% safe against broken PCI devices, the caller should take
 * steps to avoid an infinite loop.
 */
int pci_find_next_ht_capability(struct pci_dev *dev, int pos, int ht_cap)
{
	return __pci_find_next_ht_cap(dev, pos + PCI_CAP_LIST_NEXT, ht_cap);
}
EXPORT_SYMBOL_GPL(pci_find_next_ht_capability);

/**
 * pci_find_ht_capability - query a device's Hypertransport capabilities
 * @dev: PCI device to query
 * @ht_cap: Hypertransport capability code
 *
 * Tell if a device supports a given Hypertransport capability.
 * Returns an address within the device's PCI configuration space
 * or 0 in case the device does not support the request capability.
 * The address points to the PCI capability, of type PCI_CAP_ID_HT,
 * which has a Hypertransport capability matching @ht_cap.
 */
int pci_find_ht_capability(struct pci_dev *dev, int ht_cap)
{
	int pos;

	pos = __pci_bus_find_cap_start(dev->bus, dev->devfn, dev->hdr_type);
	if (pos)
		pos = __pci_find_next_ht_cap(dev, pos, ht_cap);

	return pos;
}
EXPORT_SYMBOL_GPL(pci_find_ht_capability);

/**
 * pci_find_parent_resource - return resource region of parent bus of given region
 * @dev: PCI device structure contains resources to be searched
 * @res: child resource record for which parent is sought
 *
 *  For given resource region of given device, return the resource
 *  region of parent bus the given region is contained in or where
 *  it should be allocated from.
 */
struct resource *
pci_find_parent_resource(const struct pci_dev *dev, struct resource *res)
{
	const struct pci_bus *bus = dev->bus;
	int i;
	struct resource *best = NULL;

	for(i = 0; i < PCI_BUS_NUM_RESOURCES; i++) {
		struct resource *r = bus->resource[i];
		if (!r)
			continue;
		if (res->start && !(res->start >= r->start && res->end <= r->end))
			continue;	/* Not contained */
		if ((res->flags ^ r->flags) & (IORESOURCE_IO | IORESOURCE_MEM))
			continue;	/* Wrong type */
		if (!((res->flags ^ r->flags) & IORESOURCE_PREFETCH))
			return r;	/* Exact match */
		if ((res->flags & IORESOURCE_PREFETCH) && !(r->flags & IORESOURCE_PREFETCH))
			best = r;	/* Approximating prefetchable by non-prefetchable */
	}
	return best;
}

/**
 * pci_restore_bars - restore a devices BAR values (e.g. after wake-up)
 * @dev: PCI device to have its BARs restored
 *
 * Restore the BAR values for a given device, so as to make it
 * accessible by its driver.
 */
static void
pci_restore_bars(struct pci_dev *dev)
{
	int i, numres;

	switch (dev->hdr_type) {
	case PCI_HEADER_TYPE_NORMAL:
		numres = 6;
		break;
	case PCI_HEADER_TYPE_BRIDGE:
		numres = 2;
		break;
	case PCI_HEADER_TYPE_CARDBUS:
		numres = 1;
		break;
	default:
		/* Should never get here, but just in case... */
		return;
	}

	for (i = 0; i < numres; i ++)
		pci_update_resource(dev, &dev->resource[i], i);
}

static struct pci_platform_pm_ops *pci_platform_pm;

int pci_set_platform_pm(struct pci_platform_pm_ops *ops)
{
	if (!ops->is_manageable || !ops->set_state || !ops->choose_state
	    || !ops->sleep_wake || !ops->can_wakeup)
		return -EINVAL;
	pci_platform_pm = ops;
	return 0;
}

static inline bool platform_pci_power_manageable(struct pci_dev *dev)
{
	return pci_platform_pm ? pci_platform_pm->is_manageable(dev) : false;
}

static inline int platform_pci_set_power_state(struct pci_dev *dev,
                                                pci_power_t t)
{
	return pci_platform_pm ? pci_platform_pm->set_state(dev, t) : -ENOSYS;
}

static inline pci_power_t platform_pci_choose_state(struct pci_dev *dev)
{
	return pci_platform_pm ?
			pci_platform_pm->choose_state(dev) : PCI_POWER_ERROR;
}

static inline bool platform_pci_can_wakeup(struct pci_dev *dev)
{
	return pci_platform_pm ? pci_platform_pm->can_wakeup(dev) : false;
}

static inline int platform_pci_sleep_wake(struct pci_dev *dev, bool enable)
{
	return pci_platform_pm ?
			pci_platform_pm->sleep_wake(dev, enable) : -ENODEV;
}

/**
 * pci_raw_set_power_state - Use PCI PM registers to set the power state of
 *                           given PCI device
 * @dev: PCI device to handle.
 * @state: PCI power state (D0, D1, D2, D3hot) to put the device into.
 *
 * RETURN VALUE:
 * -EINVAL if the requested state is invalid.
 * -EIO if device does not support PCI PM or its PM capabilities register has a
 * wrong version, or device doesn't support the requested state.
 * 0 if device already is in the requested state.
 * 0 if device's power state has been successfully changed.
 */
static int
pci_raw_set_power_state(struct pci_dev *dev, pci_power_t state)
{
	u16 pmcsr;
	bool need_restore = false;

	if (!dev->pm_cap)
		return -EIO;

	if (state < PCI_D0 || state > PCI_D3hot)
		return -EINVAL;

	/* Validate current state:
	 * Can enter D0 from any state, but if we can only go deeper 
	 * to sleep if we're already in a low power state
	 */
	if (dev->current_state == state) {
		/* we're already there */
		return 0;
	} else if (state != PCI_D0 && dev->current_state <= PCI_D3cold
	    && dev->current_state > state) {
		dev_err(&dev->dev, "invalid power transition "
			"(from state %d to %d)\n", dev->current_state, state);
		return -EINVAL;
	}

	/* check if this device supports the desired state */
	if ((state == PCI_D1 && !dev->d1_support)
	   || (state == PCI_D2 && !dev->d2_support))
		return -EIO;

	pci_read_config_word(dev, dev->pm_cap + PCI_PM_CTRL, &pmcsr);

	/* If we're (effectively) in D3, force entire word to 0.
	 * This doesn't affect PME_Status, disables PME_En, and
	 * sets PowerState to 0.
	 */
	switch (dev->current_state) {
	case PCI_D0:
	case PCI_D1:
	case PCI_D2:
		pmcsr &= ~PCI_PM_CTRL_STATE_MASK;
		pmcsr |= state;
		break;
	case PCI_UNKNOWN: /* Boot-up */
		if ((pmcsr & PCI_PM_CTRL_STATE_MASK) == PCI_D3hot
		 && !(pmcsr & PCI_PM_CTRL_NO_SOFT_RESET))
			need_restore = true;
		/* Fall-through: force to D0 */
	default:
		pmcsr = 0;
		break;
	}

	/* enter specified state */
	pci_write_config_word(dev, dev->pm_cap + PCI_PM_CTRL, pmcsr);

	/* Mandatory power management transition delays */
	/* see PCI PM 1.1 5.6.1 table 18 */
	if (state == PCI_D3hot || dev->current_state == PCI_D3hot)
		msleep(pci_pm_d3_delay);
	else if (state == PCI_D2 || dev->current_state == PCI_D2)
		udelay(200);

	dev->current_state = state;

	/* According to section 5.4.1 of the "PCI BUS POWER MANAGEMENT
	 * INTERFACE SPECIFICATION, REV. 1.2", a device transitioning
	 * from D3hot to D0 _may_ perform an internal reset, thereby
	 * going to "D0 Uninitialized" rather than "D0 Initialized".
	 * For example, at least some versions of the 3c905B and the
	 * 3c556B exhibit this behaviour.
	 *
	 * At least some laptop BIOSen (e.g. the Thinkpad T21) leave
	 * devices in a D3hot state at boot.  Consequently, we need to
	 * restore at least the BARs so that the device will be
	 * accessible to its driver.
	 */
	if (need_restore)
		pci_restore_bars(dev);

	if (dev->bus->self)
		pcie_aspm_pm_state_change(dev->bus->self);

	return 0;
}

<<<<<<< HEAD
pci_power_t (*platform_pci_choose_state)(struct pci_dev *dev);
 
=======
/**
 * pci_update_current_state - Read PCI power state of given device from its
 *                            PCI PM registers and cache it
 * @dev: PCI device to handle.
 */
static void pci_update_current_state(struct pci_dev *dev)
{
	if (dev->pm_cap) {
		u16 pmcsr;

		pci_read_config_word(dev, dev->pm_cap + PCI_PM_CTRL, &pmcsr);
		dev->current_state = (pmcsr & PCI_PM_CTRL_STATE_MASK);
	}
}

/**
 * pci_set_power_state - Set the power state of a PCI device
 * @dev: PCI device to handle.
 * @state: PCI power state (D0, D1, D2, D3hot) to put the device into.
 *
 * Transition a device to a new power state, using the platform formware and/or
 * the device's PCI PM registers.
 *
 * RETURN VALUE:
 * -EINVAL if the requested state is invalid.
 * -EIO if device does not support PCI PM or its PM capabilities register has a
 * wrong version, or device doesn't support the requested state.
 * 0 if device already is in the requested state.
 * 0 if device's power state has been successfully changed.
 */
int pci_set_power_state(struct pci_dev *dev, pci_power_t state)
{
	int error;

	/* bound the state we're entering */
	if (state > PCI_D3hot)
		state = PCI_D3hot;
	else if (state < PCI_D0)
		state = PCI_D0;
	else if ((state == PCI_D1 || state == PCI_D2) && pci_no_d1d2(dev))
		/*
		 * If the device or the parent bridge do not support PCI PM,
		 * ignore the request if we're doing anything other than putting
		 * it into D0 (which would only happen on boot).
		 */
		return 0;

	if (state == PCI_D0 && platform_pci_power_manageable(dev)) {
		/*
		 * Allow the platform to change the state, for example via ACPI
		 * _PR0, _PS0 and some such, but do not trust it.
		 */
		int ret = platform_pci_set_power_state(dev, PCI_D0);
		if (!ret)
			pci_update_current_state(dev);
	}

	error = pci_raw_set_power_state(dev, state);

	if (state > PCI_D0 && platform_pci_power_manageable(dev)) {
		/* Allow the platform to finalize the transition */
		int ret = platform_pci_set_power_state(dev, state);
		if (!ret) {
			pci_update_current_state(dev);
			error = 0;
		}
	}

	return error;
}

>>>>>>> 58b6e553
/**
 * pci_choose_state - Choose the power state of a PCI device
 * @dev: PCI device to be suspended
 * @state: target sleep state for the whole system. This is the value
 *	that is passed to suspend() function.
 *
 * Returns PCI power state suitable for given device and given system
 * message.
 */

pci_power_t pci_choose_state(struct pci_dev *dev, pm_message_t state)
{
	pci_power_t ret;

	if (!pci_find_capability(dev, PCI_CAP_ID_PM))
		return PCI_D0;

<<<<<<< HEAD
	if (platform_pci_choose_state) {
		ret = platform_pci_choose_state(dev);
		if (ret != PCI_POWER_ERROR)
			return ret;
	}
=======
	ret = platform_pci_choose_state(dev);
	if (ret != PCI_POWER_ERROR)
		return ret;
>>>>>>> 58b6e553

	switch (state.event) {
	case PM_EVENT_ON:
		return PCI_D0;
	case PM_EVENT_FREEZE:
	case PM_EVENT_PRETHAW:
		/* REVISIT both freeze and pre-thaw "should" use D0 */
	case PM_EVENT_SUSPEND:
	case PM_EVENT_HIBERNATE:
		return PCI_D3hot;
	default:
		dev_info(&dev->dev, "unrecognized suspend event %d\n",
			 state.event);
		BUG();
	}
	return PCI_D0;
}

EXPORT_SYMBOL(pci_choose_state);

static int pci_save_pcie_state(struct pci_dev *dev)
{
	int pos, i = 0;
	struct pci_cap_saved_state *save_state;
	u16 *cap;
	int found = 0;

	pos = pci_find_capability(dev, PCI_CAP_ID_EXP);
	if (pos <= 0)
		return 0;

	save_state = pci_find_saved_cap(dev, PCI_CAP_ID_EXP);
	if (!save_state)
		save_state = kzalloc(sizeof(*save_state) + sizeof(u16) * 4, GFP_KERNEL);
	else
		found = 1;
	if (!save_state) {
		dev_err(&dev->dev, "out of memory in pci_save_pcie_state\n");
		return -ENOMEM;
	}
	cap = (u16 *)&save_state->data[0];

	pci_read_config_word(dev, pos + PCI_EXP_DEVCTL, &cap[i++]);
	pci_read_config_word(dev, pos + PCI_EXP_LNKCTL, &cap[i++]);
	pci_read_config_word(dev, pos + PCI_EXP_SLTCTL, &cap[i++]);
	pci_read_config_word(dev, pos + PCI_EXP_RTCTL, &cap[i++]);
	save_state->cap_nr = PCI_CAP_ID_EXP;
	if (!found)
		pci_add_saved_cap(dev, save_state);
	return 0;
}

static void pci_restore_pcie_state(struct pci_dev *dev)
{
	int i = 0, pos;
	struct pci_cap_saved_state *save_state;
	u16 *cap;

	save_state = pci_find_saved_cap(dev, PCI_CAP_ID_EXP);
	pos = pci_find_capability(dev, PCI_CAP_ID_EXP);
	if (!save_state || pos <= 0)
		return;
	cap = (u16 *)&save_state->data[0];

	pci_write_config_word(dev, pos + PCI_EXP_DEVCTL, cap[i++]);
	pci_write_config_word(dev, pos + PCI_EXP_LNKCTL, cap[i++]);
	pci_write_config_word(dev, pos + PCI_EXP_SLTCTL, cap[i++]);
	pci_write_config_word(dev, pos + PCI_EXP_RTCTL, cap[i++]);
}


static int pci_save_pcix_state(struct pci_dev *dev)
{
	int pos, i = 0;
	struct pci_cap_saved_state *save_state;
	u16 *cap;
	int found = 0;

	pos = pci_find_capability(dev, PCI_CAP_ID_PCIX);
	if (pos <= 0)
		return 0;

	save_state = pci_find_saved_cap(dev, PCI_CAP_ID_PCIX);
	if (!save_state)
		save_state = kzalloc(sizeof(*save_state) + sizeof(u16), GFP_KERNEL);
	else
		found = 1;
	if (!save_state) {
		dev_err(&dev->dev, "out of memory in pci_save_pcie_state\n");
		return -ENOMEM;
	}
	cap = (u16 *)&save_state->data[0];

	pci_read_config_word(dev, pos + PCI_X_CMD, &cap[i++]);
	save_state->cap_nr = PCI_CAP_ID_PCIX;
	if (!found)
		pci_add_saved_cap(dev, save_state);
	return 0;
}

static void pci_restore_pcix_state(struct pci_dev *dev)
{
	int i = 0, pos;
	struct pci_cap_saved_state *save_state;
	u16 *cap;

	save_state = pci_find_saved_cap(dev, PCI_CAP_ID_PCIX);
	pos = pci_find_capability(dev, PCI_CAP_ID_PCIX);
	if (!save_state || pos <= 0)
		return;
	cap = (u16 *)&save_state->data[0];

	pci_write_config_word(dev, pos + PCI_X_CMD, cap[i++]);
}


/**
 * pci_save_state - save the PCI configuration space of a device before suspending
 * @dev: - PCI device that we're dealing with
 */
int
pci_save_state(struct pci_dev *dev)
{
	int i;
	/* XXX: 100% dword access ok here? */
	for (i = 0; i < 16; i++)
		pci_read_config_dword(dev, i * 4,&dev->saved_config_space[i]);
	if ((i = pci_save_pcie_state(dev)) != 0)
		return i;
	if ((i = pci_save_pcix_state(dev)) != 0)
		return i;
	return 0;
}

/** 
 * pci_restore_state - Restore the saved state of a PCI device
 * @dev: - PCI device that we're dealing with
 */
int 
pci_restore_state(struct pci_dev *dev)
{
	int i;
	u32 val;

	/* PCI Express register must be restored first */
	pci_restore_pcie_state(dev);

	/*
	 * The Base Address register should be programmed before the command
	 * register(s)
	 */
	for (i = 15; i >= 0; i--) {
		pci_read_config_dword(dev, i * 4, &val);
		if (val != dev->saved_config_space[i]) {
			dev_printk(KERN_DEBUG, &dev->dev, "restoring config "
				"space at offset %#x (was %#x, writing %#x)\n",
				i, val, (int)dev->saved_config_space[i]);
			pci_write_config_dword(dev,i * 4,
				dev->saved_config_space[i]);
		}
	}
	pci_restore_pcix_state(dev);
	pci_restore_msi_state(dev);

	return 0;
}

static int do_pci_enable_device(struct pci_dev *dev, int bars)
{
	int err;

	err = pci_set_power_state(dev, PCI_D0);
	if (err < 0 && err != -EIO)
		return err;
	err = pcibios_enable_device(dev, bars);
	if (err < 0)
		return err;
	pci_fixup_device(pci_fixup_enable, dev);

	return 0;
}

/**
 * pci_reenable_device - Resume abandoned device
 * @dev: PCI device to be resumed
 *
 *  Note this function is a backend of pci_default_resume and is not supposed
 *  to be called by normal code, write proper resume handler and use it instead.
 */
int pci_reenable_device(struct pci_dev *dev)
{
	if (atomic_read(&dev->enable_cnt))
		return do_pci_enable_device(dev, (1 << PCI_NUM_RESOURCES) - 1);
	return 0;
}

static int __pci_enable_device_flags(struct pci_dev *dev,
				     resource_size_t flags)
{
	int err;
	int i, bars = 0;

	if (atomic_add_return(1, &dev->enable_cnt) > 1)
		return 0;		/* already enabled */

	for (i = 0; i < DEVICE_COUNT_RESOURCE; i++)
		if (dev->resource[i].flags & flags)
			bars |= (1 << i);

	err = do_pci_enable_device(dev, bars);
	if (err < 0)
		atomic_dec(&dev->enable_cnt);
	return err;
}

/**
 * pci_enable_device_io - Initialize a device for use with IO space
 * @dev: PCI device to be initialized
 *
 *  Initialize device before it's used by a driver. Ask low-level code
 *  to enable I/O resources. Wake up the device if it was suspended.
 *  Beware, this function can fail.
 */
int pci_enable_device_io(struct pci_dev *dev)
{
	return __pci_enable_device_flags(dev, IORESOURCE_IO);
}

/**
 * pci_enable_device_mem - Initialize a device for use with Memory space
 * @dev: PCI device to be initialized
 *
 *  Initialize device before it's used by a driver. Ask low-level code
 *  to enable Memory resources. Wake up the device if it was suspended.
 *  Beware, this function can fail.
 */
int pci_enable_device_mem(struct pci_dev *dev)
{
	return __pci_enable_device_flags(dev, IORESOURCE_MEM);
}

/**
 * pci_enable_device - Initialize device before it's used by a driver.
 * @dev: PCI device to be initialized
 *
 *  Initialize device before it's used by a driver. Ask low-level code
 *  to enable I/O and memory. Wake up the device if it was suspended.
 *  Beware, this function can fail.
 *
 *  Note we don't actually enable the device many times if we call
 *  this function repeatedly (we just increment the count).
 */
int pci_enable_device(struct pci_dev *dev)
{
	return __pci_enable_device_flags(dev, IORESOURCE_MEM | IORESOURCE_IO);
}

/*
 * Managed PCI resources.  This manages device on/off, intx/msi/msix
 * on/off and BAR regions.  pci_dev itself records msi/msix status, so
 * there's no need to track it separately.  pci_devres is initialized
 * when a device is enabled using managed PCI device enable interface.
 */
struct pci_devres {
	unsigned int enabled:1;
	unsigned int pinned:1;
	unsigned int orig_intx:1;
	unsigned int restore_intx:1;
	u32 region_mask;
};

static void pcim_release(struct device *gendev, void *res)
{
	struct pci_dev *dev = container_of(gendev, struct pci_dev, dev);
	struct pci_devres *this = res;
	int i;

	if (dev->msi_enabled)
		pci_disable_msi(dev);
	if (dev->msix_enabled)
		pci_disable_msix(dev);

	for (i = 0; i < DEVICE_COUNT_RESOURCE; i++)
		if (this->region_mask & (1 << i))
			pci_release_region(dev, i);

	if (this->restore_intx)
		pci_intx(dev, this->orig_intx);

	if (this->enabled && !this->pinned)
		pci_disable_device(dev);
}

static struct pci_devres * get_pci_dr(struct pci_dev *pdev)
{
	struct pci_devres *dr, *new_dr;

	dr = devres_find(&pdev->dev, pcim_release, NULL, NULL);
	if (dr)
		return dr;

	new_dr = devres_alloc(pcim_release, sizeof(*new_dr), GFP_KERNEL);
	if (!new_dr)
		return NULL;
	return devres_get(&pdev->dev, new_dr, NULL, NULL);
}

static struct pci_devres * find_pci_dr(struct pci_dev *pdev)
{
	if (pci_is_managed(pdev))
		return devres_find(&pdev->dev, pcim_release, NULL, NULL);
	return NULL;
}

/**
 * pcim_enable_device - Managed pci_enable_device()
 * @pdev: PCI device to be initialized
 *
 * Managed pci_enable_device().
 */
int pcim_enable_device(struct pci_dev *pdev)
{
	struct pci_devres *dr;
	int rc;

	dr = get_pci_dr(pdev);
	if (unlikely(!dr))
		return -ENOMEM;
	if (dr->enabled)
		return 0;

	rc = pci_enable_device(pdev);
	if (!rc) {
		pdev->is_managed = 1;
		dr->enabled = 1;
	}
	return rc;
}

/**
 * pcim_pin_device - Pin managed PCI device
 * @pdev: PCI device to pin
 *
 * Pin managed PCI device @pdev.  Pinned device won't be disabled on
 * driver detach.  @pdev must have been enabled with
 * pcim_enable_device().
 */
void pcim_pin_device(struct pci_dev *pdev)
{
	struct pci_devres *dr;

	dr = find_pci_dr(pdev);
	WARN_ON(!dr || !dr->enabled);
	if (dr)
		dr->pinned = 1;
}

/**
 * pcibios_disable_device - disable arch specific PCI resources for device dev
 * @dev: the PCI device to disable
 *
 * Disables architecture specific PCI resources for the device. This
 * is the default implementation. Architecture implementations can
 * override this.
 */
void __attribute__ ((weak)) pcibios_disable_device (struct pci_dev *dev) {}

/**
 * pci_disable_device - Disable PCI device after use
 * @dev: PCI device to be disabled
 *
 * Signal to the system that the PCI device is not in use by the system
 * anymore.  This only involves disabling PCI bus-mastering, if active.
 *
 * Note we don't actually disable the device until all callers of
 * pci_device_enable() have called pci_device_disable().
 */
void
pci_disable_device(struct pci_dev *dev)
{
	struct pci_devres *dr;
	u16 pci_command;

	dr = find_pci_dr(dev);
	if (dr)
		dr->enabled = 0;

	if (atomic_sub_return(1, &dev->enable_cnt) != 0)
		return;

	pci_read_config_word(dev, PCI_COMMAND, &pci_command);
	if (pci_command & PCI_COMMAND_MASTER) {
		pci_command &= ~PCI_COMMAND_MASTER;
		pci_write_config_word(dev, PCI_COMMAND, pci_command);
	}
	dev->is_busmaster = 0;

	pcibios_disable_device(dev);
}

/**
 * pcibios_set_pcie_reset_state - set reset state for device dev
 * @dev: the PCI-E device reset
 * @state: Reset state to enter into
 *
 *
 * Sets the PCI-E reset state for the device. This is the default
 * implementation. Architecture implementations can override this.
 */
int __attribute__ ((weak)) pcibios_set_pcie_reset_state(struct pci_dev *dev,
							enum pcie_reset_state state)
{
	return -EINVAL;
}

/**
 * pci_set_pcie_reset_state - set reset state for device dev
 * @dev: the PCI-E device reset
 * @state: Reset state to enter into
 *
 *
 * Sets the PCI reset state for the device.
 */
int pci_set_pcie_reset_state(struct pci_dev *dev, enum pcie_reset_state state)
{
	return pcibios_set_pcie_reset_state(dev, state);
}

/**
 * pci_pme_capable - check the capability of PCI device to generate PME#
 * @dev: PCI device to handle.
 * @state: PCI state from which device will issue PME#.
 */
static bool pci_pme_capable(struct pci_dev *dev, pci_power_t state)
{
	if (!dev->pm_cap)
		return false;

	return !!(dev->pme_support & (1 << state));
}

/**
 * pci_pme_active - enable or disable PCI device's PME# function
 * @dev: PCI device to handle.
 * @enable: 'true' to enable PME# generation; 'false' to disable it.
 *
 * The caller must verify that the device is capable of generating PME# before
 * calling this function with @enable equal to 'true'.
 */
static void pci_pme_active(struct pci_dev *dev, bool enable)
{
	u16 pmcsr;

	if (!dev->pm_cap)
		return;

	pci_read_config_word(dev, dev->pm_cap + PCI_PM_CTRL, &pmcsr);
	/* Clear PME_Status by writing 1 to it and enable PME# */
	pmcsr |= PCI_PM_CTRL_PME_STATUS | PCI_PM_CTRL_PME_ENABLE;
	if (!enable)
		pmcsr &= ~PCI_PM_CTRL_PME_ENABLE;

	pci_write_config_word(dev, dev->pm_cap + PCI_PM_CTRL, pmcsr);

	dev_printk(KERN_INFO, &dev->dev, "PME# %s\n",
			enable ? "enabled" : "disabled");
}

/**
 * pci_enable_wake - enable PCI device as wakeup event source
 * @dev: PCI device affected
 * @state: PCI state from which device will issue wakeup events
 * @enable: True to enable event generation; false to disable
 *
 * This enables the device as a wakeup event source, or disables it.
 * When such events involves platform-specific hooks, those hooks are
 * called automatically by this routine.
 *
 * Devices with legacy power management (no standard PCI PM capabilities)
 * always require such platform hooks.
 *
 * RETURN VALUE:
 * 0 is returned on success
 * -EINVAL is returned if device is not supposed to wake up the system
 * Error code depending on the platform is returned if both the platform and
 * the native mechanism fail to enable the generation of wake-up events
 */
int pci_enable_wake(struct pci_dev *dev, pci_power_t state, int enable)
{
	int error = 0;
	bool pme_done = false;

	if (!device_may_wakeup(&dev->dev))
		return -EINVAL;

	/*
	 * According to "PCI System Architecture" 4th ed. by Tom Shanley & Don
	 * Anderson we should be doing PME# wake enable followed by ACPI wake
	 * enable.  To disable wake-up we call the platform first, for symmetry.
	 */

	if (!enable && platform_pci_can_wakeup(dev))
		error = platform_pci_sleep_wake(dev, false);

	if (!enable || pci_pme_capable(dev, state)) {
		pci_pme_active(dev, enable);
		pme_done = true;
	}

	if (enable && platform_pci_can_wakeup(dev))
		error = platform_pci_sleep_wake(dev, true);

	return pme_done ? 0 : error;
}

/**
 * pci_prepare_to_sleep - prepare PCI device for system-wide transition into
 *                        a sleep state
 * @dev: Device to handle.
 *
 * Choose the power state appropriate for the device depending on whether
 * it can wake up the system and/or is power manageable by the platform
 * (PCI_D3hot is the default) and put the device into that state.
 */
int pci_prepare_to_sleep(struct pci_dev *dev)
{
	pci_power_t target_state = PCI_D3hot;
	int error;

	if (platform_pci_power_manageable(dev)) {
		/*
		 * Call the platform to choose the target state of the device
		 * and enable wake-up from this state if supported.
		 */
		pci_power_t state = platform_pci_choose_state(dev);

		switch (state) {
		case PCI_POWER_ERROR:
		case PCI_UNKNOWN:
			break;
		case PCI_D1:
		case PCI_D2:
			if (pci_no_d1d2(dev))
				break;
		default:
			target_state = state;
		}
	} else if (device_may_wakeup(&dev->dev)) {
		/*
		 * Find the deepest state from which the device can generate
		 * wake-up events, make it the target state and enable device
		 * to generate PME#.
		 */
		if (!dev->pm_cap)
			return -EIO;

		if (dev->pme_support) {
			while (target_state
			      && !(dev->pme_support & (1 << target_state)))
				target_state--;
		}
	}

	pci_enable_wake(dev, target_state, true);

	error = pci_set_power_state(dev, target_state);

	if (error)
		pci_enable_wake(dev, target_state, false);

	return error;
}

/**
 * pci_back_from_sleep - turn PCI device on during system-wide transition into
 *                       the working state a sleep state
 * @dev: Device to handle.
 *
 * Disable device's sytem wake-up capability and put it into D0.
 */
int pci_back_from_sleep(struct pci_dev *dev)
{
	pci_enable_wake(dev, PCI_D0, false);
	return pci_set_power_state(dev, PCI_D0);
}

/**
 * pci_pm_init - Initialize PM functions of given PCI device
 * @dev: PCI device to handle.
 */
void pci_pm_init(struct pci_dev *dev)
{
	int pm;
	u16 pmc;

	dev->pm_cap = 0;

	/* find PCI PM capability in list */
	pm = pci_find_capability(dev, PCI_CAP_ID_PM);
	if (!pm)
		return;
	/* Check device's ability to generate PME# */
	pci_read_config_word(dev, pm + PCI_PM_PMC, &pmc);

	if ((pmc & PCI_PM_CAP_VER_MASK) > 3) {
		dev_err(&dev->dev, "unsupported PM cap regs version (%u)\n",
			pmc & PCI_PM_CAP_VER_MASK);
		return;
	}

	dev->pm_cap = pm;

	dev->d1_support = false;
	dev->d2_support = false;
	if (!pci_no_d1d2(dev)) {
		if (pmc & PCI_PM_CAP_D1) {
			dev_printk(KERN_DEBUG, &dev->dev, "supports D1\n");
			dev->d1_support = true;
		}
		if (pmc & PCI_PM_CAP_D2) {
			dev_printk(KERN_DEBUG, &dev->dev, "supports D2\n");
			dev->d2_support = true;
		}
	}

	pmc &= PCI_PM_CAP_PME_MASK;
	if (pmc) {
		dev_printk(KERN_INFO, &dev->dev,
			"PME# supported from%s%s%s%s%s\n",
			(pmc & PCI_PM_CAP_PME_D0) ? " D0" : "",
			(pmc & PCI_PM_CAP_PME_D1) ? " D1" : "",
			(pmc & PCI_PM_CAP_PME_D2) ? " D2" : "",
			(pmc & PCI_PM_CAP_PME_D3) ? " D3hot" : "",
			(pmc & PCI_PM_CAP_PME_D3cold) ? " D3cold" : "");
		dev->pme_support = pmc >> PCI_PM_CAP_PME_SHIFT;
		/*
		 * Make device's PM flags reflect the wake-up capability, but
		 * let the user space enable it to wake up the system as needed.
		 */
		device_set_wakeup_capable(&dev->dev, true);
		device_set_wakeup_enable(&dev->dev, false);
		/* Disable the PME# generation functionality */
		pci_pme_active(dev, false);
	} else {
		dev->pme_support = 0;
	}
}

int
pci_get_interrupt_pin(struct pci_dev *dev, struct pci_dev **bridge)
{
	u8 pin;

	pin = dev->pin;
	if (!pin)
		return -1;
	pin--;
	while (dev->bus->self) {
		pin = (pin + PCI_SLOT(dev->devfn)) % 4;
		dev = dev->bus->self;
	}
	*bridge = dev;
	return pin;
}

/**
 *	pci_release_region - Release a PCI bar
 *	@pdev: PCI device whose resources were previously reserved by pci_request_region
 *	@bar: BAR to release
 *
 *	Releases the PCI I/O and memory resources previously reserved by a
 *	successful call to pci_request_region.  Call this function only
 *	after all use of the PCI regions has ceased.
 */
void pci_release_region(struct pci_dev *pdev, int bar)
{
	struct pci_devres *dr;

	if (pci_resource_len(pdev, bar) == 0)
		return;
	if (pci_resource_flags(pdev, bar) & IORESOURCE_IO)
		release_region(pci_resource_start(pdev, bar),
				pci_resource_len(pdev, bar));
	else if (pci_resource_flags(pdev, bar) & IORESOURCE_MEM)
		release_mem_region(pci_resource_start(pdev, bar),
				pci_resource_len(pdev, bar));

	dr = find_pci_dr(pdev);
	if (dr)
		dr->region_mask &= ~(1 << bar);
}

/**
 *	pci_request_region - Reserved PCI I/O and memory resource
 *	@pdev: PCI device whose resources are to be reserved
 *	@bar: BAR to be reserved
 *	@res_name: Name to be associated with resource.
 *
 *	Mark the PCI region associated with PCI device @pdev BR @bar as
 *	being reserved by owner @res_name.  Do not access any
 *	address inside the PCI regions unless this call returns
 *	successfully.
 *
 *	Returns 0 on success, or %EBUSY on error.  A warning
 *	message is also printed on failure.
 */
int pci_request_region(struct pci_dev *pdev, int bar, const char *res_name)
{
	struct pci_devres *dr;

	if (pci_resource_len(pdev, bar) == 0)
		return 0;
		
	if (pci_resource_flags(pdev, bar) & IORESOURCE_IO) {
		if (!request_region(pci_resource_start(pdev, bar),
			    pci_resource_len(pdev, bar), res_name))
			goto err_out;
	}
	else if (pci_resource_flags(pdev, bar) & IORESOURCE_MEM) {
		if (!request_mem_region(pci_resource_start(pdev, bar),
				        pci_resource_len(pdev, bar), res_name))
			goto err_out;
	}

	dr = find_pci_dr(pdev);
	if (dr)
		dr->region_mask |= 1 << bar;

	return 0;

err_out:
	dev_warn(&pdev->dev, "BAR %d: can't reserve %s region [%#llx-%#llx]\n",
		 bar,
		 pci_resource_flags(pdev, bar) & IORESOURCE_IO ? "I/O" : "mem",
		 (unsigned long long)pci_resource_start(pdev, bar),
		 (unsigned long long)pci_resource_end(pdev, bar));
	return -EBUSY;
}

/**
 * pci_release_selected_regions - Release selected PCI I/O and memory resources
 * @pdev: PCI device whose resources were previously reserved
 * @bars: Bitmask of BARs to be released
 *
 * Release selected PCI I/O and memory resources previously reserved.
 * Call this function only after all use of the PCI regions has ceased.
 */
void pci_release_selected_regions(struct pci_dev *pdev, int bars)
{
	int i;

	for (i = 0; i < 6; i++)
		if (bars & (1 << i))
			pci_release_region(pdev, i);
}

/**
 * pci_request_selected_regions - Reserve selected PCI I/O and memory resources
 * @pdev: PCI device whose resources are to be reserved
 * @bars: Bitmask of BARs to be requested
 * @res_name: Name to be associated with resource
 */
int pci_request_selected_regions(struct pci_dev *pdev, int bars,
				 const char *res_name)
{
	int i;

	for (i = 0; i < 6; i++)
		if (bars & (1 << i))
			if(pci_request_region(pdev, i, res_name))
				goto err_out;
	return 0;

err_out:
	while(--i >= 0)
		if (bars & (1 << i))
			pci_release_region(pdev, i);

	return -EBUSY;
}

/**
 *	pci_release_regions - Release reserved PCI I/O and memory resources
 *	@pdev: PCI device whose resources were previously reserved by pci_request_regions
 *
 *	Releases all PCI I/O and memory resources previously reserved by a
 *	successful call to pci_request_regions.  Call this function only
 *	after all use of the PCI regions has ceased.
 */

void pci_release_regions(struct pci_dev *pdev)
{
	pci_release_selected_regions(pdev, (1 << 6) - 1);
}

/**
 *	pci_request_regions - Reserved PCI I/O and memory resources
 *	@pdev: PCI device whose resources are to be reserved
 *	@res_name: Name to be associated with resource.
 *
 *	Mark all PCI regions associated with PCI device @pdev as
 *	being reserved by owner @res_name.  Do not access any
 *	address inside the PCI regions unless this call returns
 *	successfully.
 *
 *	Returns 0 on success, or %EBUSY on error.  A warning
 *	message is also printed on failure.
 */
int pci_request_regions(struct pci_dev *pdev, const char *res_name)
{
	return pci_request_selected_regions(pdev, ((1 << 6) - 1), res_name);
}

/**
 * pci_set_master - enables bus-mastering for device dev
 * @dev: the PCI device to enable
 *
 * Enables bus-mastering on the device and calls pcibios_set_master()
 * to do the needed arch specific settings.
 */
void
pci_set_master(struct pci_dev *dev)
{
	u16 cmd;

	pci_read_config_word(dev, PCI_COMMAND, &cmd);
	if (! (cmd & PCI_COMMAND_MASTER)) {
		dev_dbg(&dev->dev, "enabling bus mastering\n");
		cmd |= PCI_COMMAND_MASTER;
		pci_write_config_word(dev, PCI_COMMAND, cmd);
	}
	dev->is_busmaster = 1;
	pcibios_set_master(dev);
}

#ifdef PCI_DISABLE_MWI
int pci_set_mwi(struct pci_dev *dev)
{
	return 0;
}

int pci_try_set_mwi(struct pci_dev *dev)
{
	return 0;
}

void pci_clear_mwi(struct pci_dev *dev)
{
}

#else

#ifndef PCI_CACHE_LINE_BYTES
#define PCI_CACHE_LINE_BYTES L1_CACHE_BYTES
#endif

/* This can be overridden by arch code. */
/* Don't forget this is measured in 32-bit words, not bytes */
u8 pci_cache_line_size = PCI_CACHE_LINE_BYTES / 4;

/**
 * pci_set_cacheline_size - ensure the CACHE_LINE_SIZE register is programmed
 * @dev: the PCI device for which MWI is to be enabled
 *
 * Helper function for pci_set_mwi.
 * Originally copied from drivers/net/acenic.c.
 * Copyright 1998-2001 by Jes Sorensen, <jes@trained-monkey.org>.
 *
 * RETURNS: An appropriate -ERRNO error value on error, or zero for success.
 */
static int
pci_set_cacheline_size(struct pci_dev *dev)
{
	u8 cacheline_size;

	if (!pci_cache_line_size)
		return -EINVAL;		/* The system doesn't support MWI. */

	/* Validate current setting: the PCI_CACHE_LINE_SIZE must be
	   equal to or multiple of the right value. */
	pci_read_config_byte(dev, PCI_CACHE_LINE_SIZE, &cacheline_size);
	if (cacheline_size >= pci_cache_line_size &&
	    (cacheline_size % pci_cache_line_size) == 0)
		return 0;

	/* Write the correct value. */
	pci_write_config_byte(dev, PCI_CACHE_LINE_SIZE, pci_cache_line_size);
	/* Read it back. */
	pci_read_config_byte(dev, PCI_CACHE_LINE_SIZE, &cacheline_size);
	if (cacheline_size == pci_cache_line_size)
		return 0;

	dev_printk(KERN_DEBUG, &dev->dev, "cache line size of %d is not "
		   "supported\n", pci_cache_line_size << 2);

	return -EINVAL;
}

/**
 * pci_set_mwi - enables memory-write-invalidate PCI transaction
 * @dev: the PCI device for which MWI is enabled
 *
 * Enables the Memory-Write-Invalidate transaction in %PCI_COMMAND.
 *
 * RETURNS: An appropriate -ERRNO error value on error, or zero for success.
 */
int
pci_set_mwi(struct pci_dev *dev)
{
	int rc;
	u16 cmd;

	rc = pci_set_cacheline_size(dev);
	if (rc)
		return rc;

	pci_read_config_word(dev, PCI_COMMAND, &cmd);
	if (! (cmd & PCI_COMMAND_INVALIDATE)) {
		dev_dbg(&dev->dev, "enabling Mem-Wr-Inval\n");
		cmd |= PCI_COMMAND_INVALIDATE;
		pci_write_config_word(dev, PCI_COMMAND, cmd);
	}
	
	return 0;
}

/**
 * pci_try_set_mwi - enables memory-write-invalidate PCI transaction
 * @dev: the PCI device for which MWI is enabled
 *
 * Enables the Memory-Write-Invalidate transaction in %PCI_COMMAND.
 * Callers are not required to check the return value.
 *
 * RETURNS: An appropriate -ERRNO error value on error, or zero for success.
 */
int pci_try_set_mwi(struct pci_dev *dev)
{
	int rc = pci_set_mwi(dev);
	return rc;
}

/**
 * pci_clear_mwi - disables Memory-Write-Invalidate for device dev
 * @dev: the PCI device to disable
 *
 * Disables PCI Memory-Write-Invalidate transaction on the device
 */
void
pci_clear_mwi(struct pci_dev *dev)
{
	u16 cmd;

	pci_read_config_word(dev, PCI_COMMAND, &cmd);
	if (cmd & PCI_COMMAND_INVALIDATE) {
		cmd &= ~PCI_COMMAND_INVALIDATE;
		pci_write_config_word(dev, PCI_COMMAND, cmd);
	}
}
#endif /* ! PCI_DISABLE_MWI */

/**
 * pci_intx - enables/disables PCI INTx for device dev
 * @pdev: the PCI device to operate on
 * @enable: boolean: whether to enable or disable PCI INTx
 *
 * Enables/disables PCI INTx for device dev
 */
void
pci_intx(struct pci_dev *pdev, int enable)
{
	u16 pci_command, new;

	pci_read_config_word(pdev, PCI_COMMAND, &pci_command);

	if (enable) {
		new = pci_command & ~PCI_COMMAND_INTX_DISABLE;
	} else {
		new = pci_command | PCI_COMMAND_INTX_DISABLE;
	}

	if (new != pci_command) {
		struct pci_devres *dr;

		pci_write_config_word(pdev, PCI_COMMAND, new);

		dr = find_pci_dr(pdev);
		if (dr && !dr->restore_intx) {
			dr->restore_intx = 1;
			dr->orig_intx = !enable;
		}
	}
}

/**
 * pci_msi_off - disables any msi or msix capabilities
 * @dev: the PCI device to operate on
 *
 * If you want to use msi see pci_enable_msi and friends.
 * This is a lower level primitive that allows us to disable
 * msi operation at the device level.
 */
void pci_msi_off(struct pci_dev *dev)
{
	int pos;
	u16 control;

	pos = pci_find_capability(dev, PCI_CAP_ID_MSI);
	if (pos) {
		pci_read_config_word(dev, pos + PCI_MSI_FLAGS, &control);
		control &= ~PCI_MSI_FLAGS_ENABLE;
		pci_write_config_word(dev, pos + PCI_MSI_FLAGS, control);
	}
	pos = pci_find_capability(dev, PCI_CAP_ID_MSIX);
	if (pos) {
		pci_read_config_word(dev, pos + PCI_MSIX_FLAGS, &control);
		control &= ~PCI_MSIX_FLAGS_ENABLE;
		pci_write_config_word(dev, pos + PCI_MSIX_FLAGS, control);
	}
}

#ifndef HAVE_ARCH_PCI_SET_DMA_MASK
/*
 * These can be overridden by arch-specific implementations
 */
int
pci_set_dma_mask(struct pci_dev *dev, u64 mask)
{
	if (!pci_dma_supported(dev, mask))
		return -EIO;

	dev->dma_mask = mask;

	return 0;
}
    
int
pci_set_consistent_dma_mask(struct pci_dev *dev, u64 mask)
{
	if (!pci_dma_supported(dev, mask))
		return -EIO;

	dev->dev.coherent_dma_mask = mask;

	return 0;
}
#endif

#ifndef HAVE_ARCH_PCI_SET_DMA_MAX_SEGMENT_SIZE
int pci_set_dma_max_seg_size(struct pci_dev *dev, unsigned int size)
{
	return dma_set_max_seg_size(&dev->dev, size);
}
EXPORT_SYMBOL(pci_set_dma_max_seg_size);
#endif

#ifndef HAVE_ARCH_PCI_SET_DMA_SEGMENT_BOUNDARY
int pci_set_dma_seg_boundary(struct pci_dev *dev, unsigned long mask)
{
	return dma_set_seg_boundary(&dev->dev, mask);
}
EXPORT_SYMBOL(pci_set_dma_seg_boundary);
#endif

/**
 * pcix_get_max_mmrbc - get PCI-X maximum designed memory read byte count
 * @dev: PCI device to query
 *
 * Returns mmrbc: maximum designed memory read count in bytes
 *    or appropriate error value.
 */
int pcix_get_max_mmrbc(struct pci_dev *dev)
{
	int err, cap;
	u32 stat;

	cap = pci_find_capability(dev, PCI_CAP_ID_PCIX);
	if (!cap)
		return -EINVAL;

	err = pci_read_config_dword(dev, cap + PCI_X_STATUS, &stat);
	if (err)
		return -EINVAL;

	return (stat & PCI_X_STATUS_MAX_READ) >> 12;
}
EXPORT_SYMBOL(pcix_get_max_mmrbc);

/**
 * pcix_get_mmrbc - get PCI-X maximum memory read byte count
 * @dev: PCI device to query
 *
 * Returns mmrbc: maximum memory read count in bytes
 *    or appropriate error value.
 */
int pcix_get_mmrbc(struct pci_dev *dev)
{
	int ret, cap;
	u32 cmd;

	cap = pci_find_capability(dev, PCI_CAP_ID_PCIX);
	if (!cap)
		return -EINVAL;

	ret = pci_read_config_dword(dev, cap + PCI_X_CMD, &cmd);
	if (!ret)
		ret = 512 << ((cmd & PCI_X_CMD_MAX_READ) >> 2);

	return ret;
}
EXPORT_SYMBOL(pcix_get_mmrbc);

/**
 * pcix_set_mmrbc - set PCI-X maximum memory read byte count
 * @dev: PCI device to query
 * @mmrbc: maximum memory read count in bytes
 *    valid values are 512, 1024, 2048, 4096
 *
 * If possible sets maximum memory read byte count, some bridges have erratas
 * that prevent this.
 */
int pcix_set_mmrbc(struct pci_dev *dev, int mmrbc)
{
	int cap, err = -EINVAL;
	u32 stat, cmd, v, o;

	if (mmrbc < 512 || mmrbc > 4096 || !is_power_of_2(mmrbc))
		goto out;

	v = ffs(mmrbc) - 10;

	cap = pci_find_capability(dev, PCI_CAP_ID_PCIX);
	if (!cap)
		goto out;

	err = pci_read_config_dword(dev, cap + PCI_X_STATUS, &stat);
	if (err)
		goto out;

	if (v > (stat & PCI_X_STATUS_MAX_READ) >> 21)
		return -E2BIG;

	err = pci_read_config_dword(dev, cap + PCI_X_CMD, &cmd);
	if (err)
		goto out;

	o = (cmd & PCI_X_CMD_MAX_READ) >> 2;
	if (o != v) {
		if (v > o && dev->bus &&
		   (dev->bus->bus_flags & PCI_BUS_FLAGS_NO_MMRBC))
			return -EIO;

		cmd &= ~PCI_X_CMD_MAX_READ;
		cmd |= v << 2;
		err = pci_write_config_dword(dev, cap + PCI_X_CMD, cmd);
	}
out:
	return err;
}
EXPORT_SYMBOL(pcix_set_mmrbc);

/**
 * pcie_get_readrq - get PCI Express read request size
 * @dev: PCI device to query
 *
 * Returns maximum memory read request in bytes
 *    or appropriate error value.
 */
int pcie_get_readrq(struct pci_dev *dev)
{
	int ret, cap;
	u16 ctl;

	cap = pci_find_capability(dev, PCI_CAP_ID_EXP);
	if (!cap)
		return -EINVAL;

	ret = pci_read_config_word(dev, cap + PCI_EXP_DEVCTL, &ctl);
	if (!ret)
	ret = 128 << ((ctl & PCI_EXP_DEVCTL_READRQ) >> 12);

	return ret;
}
EXPORT_SYMBOL(pcie_get_readrq);

/**
 * pcie_set_readrq - set PCI Express maximum memory read request
 * @dev: PCI device to query
 * @rq: maximum memory read count in bytes
 *    valid values are 128, 256, 512, 1024, 2048, 4096
 *
 * If possible sets maximum read byte count
 */
int pcie_set_readrq(struct pci_dev *dev, int rq)
{
	int cap, err = -EINVAL;
	u16 ctl, v;

	if (rq < 128 || rq > 4096 || !is_power_of_2(rq))
		goto out;

	v = (ffs(rq) - 8) << 12;

	cap = pci_find_capability(dev, PCI_CAP_ID_EXP);
	if (!cap)
		goto out;

	err = pci_read_config_word(dev, cap + PCI_EXP_DEVCTL, &ctl);
	if (err)
		goto out;

	if ((ctl & PCI_EXP_DEVCTL_READRQ) != v) {
		ctl &= ~PCI_EXP_DEVCTL_READRQ;
		ctl |= v;
		err = pci_write_config_dword(dev, cap + PCI_EXP_DEVCTL, ctl);
	}

out:
	return err;
}
EXPORT_SYMBOL(pcie_set_readrq);

/**
 * pci_select_bars - Make BAR mask from the type of resource
 * @dev: the PCI device for which BAR mask is made
 * @flags: resource type mask to be selected
 *
 * This helper routine makes bar mask from the type of resource.
 */
int pci_select_bars(struct pci_dev *dev, unsigned long flags)
{
	int i, bars = 0;
	for (i = 0; i < PCI_NUM_RESOURCES; i++)
		if (pci_resource_flags(dev, i) & flags)
			bars |= (1 << i);
	return bars;
}

static void __devinit pci_no_domains(void)
{
#ifdef CONFIG_PCI_DOMAINS
	pci_domains_supported = 0;
#endif
}

static int __devinit pci_init(void)
{
	struct pci_dev *dev = NULL;

	while ((dev = pci_get_device(PCI_ANY_ID, PCI_ANY_ID, dev)) != NULL) {
		pci_fixup_device(pci_fixup_final, dev);
	}
	return 0;
}

static int __devinit pci_setup(char *str)
{
	while (str) {
		char *k = strchr(str, ',');
		if (k)
			*k++ = 0;
		if (*str && (str = pcibios_setup(str)) && *str) {
			if (!strcmp(str, "nomsi")) {
				pci_no_msi();
			} else if (!strcmp(str, "noaer")) {
				pci_no_aer();
			} else if (!strcmp(str, "nodomains")) {
				pci_no_domains();
			} else if (!strncmp(str, "cbiosize=", 9)) {
				pci_cardbus_io_size = memparse(str + 9, &str);
			} else if (!strncmp(str, "cbmemsize=", 10)) {
				pci_cardbus_mem_size = memparse(str + 10, &str);
			} else {
				printk(KERN_ERR "PCI: Unknown option `%s'\n",
						str);
			}
		}
		str = k;
	}
	return 0;
}
early_param("pci", pci_setup);

device_initcall(pci_init);

EXPORT_SYMBOL(pci_reenable_device);
EXPORT_SYMBOL(pci_enable_device_io);
EXPORT_SYMBOL(pci_enable_device_mem);
EXPORT_SYMBOL(pci_enable_device);
EXPORT_SYMBOL(pcim_enable_device);
EXPORT_SYMBOL(pcim_pin_device);
EXPORT_SYMBOL(pci_disable_device);
EXPORT_SYMBOL(pci_find_capability);
EXPORT_SYMBOL(pci_bus_find_capability);
EXPORT_SYMBOL(pci_release_regions);
EXPORT_SYMBOL(pci_request_regions);
EXPORT_SYMBOL(pci_release_region);
EXPORT_SYMBOL(pci_request_region);
EXPORT_SYMBOL(pci_release_selected_regions);
EXPORT_SYMBOL(pci_request_selected_regions);
EXPORT_SYMBOL(pci_set_master);
EXPORT_SYMBOL(pci_set_mwi);
EXPORT_SYMBOL(pci_try_set_mwi);
EXPORT_SYMBOL(pci_clear_mwi);
EXPORT_SYMBOL_GPL(pci_intx);
EXPORT_SYMBOL(pci_set_dma_mask);
EXPORT_SYMBOL(pci_set_consistent_dma_mask);
EXPORT_SYMBOL(pci_assign_resource);
EXPORT_SYMBOL(pci_find_parent_resource);
EXPORT_SYMBOL(pci_select_bars);

EXPORT_SYMBOL(pci_set_power_state);
EXPORT_SYMBOL(pci_save_state);
EXPORT_SYMBOL(pci_restore_state);
EXPORT_SYMBOL(pci_enable_wake);
EXPORT_SYMBOL(pci_prepare_to_sleep);
EXPORT_SYMBOL(pci_back_from_sleep);
EXPORT_SYMBOL_GPL(pci_set_pcie_reset_state);
<|MERGE_RESOLUTION|>--- conflicted
+++ resolved
@@ -516,10 +516,6 @@
 	return 0;
 }
 
-<<<<<<< HEAD
-pci_power_t (*platform_pci_choose_state)(struct pci_dev *dev);
- 
-=======
 /**
  * pci_update_current_state - Read PCI power state of given device from its
  *                            PCI PM registers and cache it
@@ -591,7 +587,6 @@
 	return error;
 }
 
->>>>>>> 58b6e553
 /**
  * pci_choose_state - Choose the power state of a PCI device
  * @dev: PCI device to be suspended
@@ -609,17 +604,9 @@
 	if (!pci_find_capability(dev, PCI_CAP_ID_PM))
 		return PCI_D0;
 
-<<<<<<< HEAD
-	if (platform_pci_choose_state) {
-		ret = platform_pci_choose_state(dev);
-		if (ret != PCI_POWER_ERROR)
-			return ret;
-	}
-=======
 	ret = platform_pci_choose_state(dev);
 	if (ret != PCI_POWER_ERROR)
 		return ret;
->>>>>>> 58b6e553
 
 	switch (state.event) {
 	case PM_EVENT_ON:
