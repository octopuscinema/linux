// SPDX-License-Identifier: GPL-2.0-only
/*
 * Regulators driver for Marvell 88PM8607
 *
 * Copyright (C) 2009 Marvell International Ltd.
 *	Haojian Zhuang <haojian.zhuang@marvell.com>
 */
#include <linux/kernel.h>
#include <linux/init.h>
#include <linux/err.h>
#include <linux/of.h>
#include <linux/regulator/of_regulator.h>
#include <linux/platform_device.h>
#include <linux/regulator/driver.h>
#include <linux/regulator/machine.h>
#include <linux/mfd/88pm860x.h>
#include <linux/module.h>

struct pm8607_regulator_info {
	struct regulator_desc	desc;

	unsigned int	*vol_suspend;

	int	slope_double;
};

static const unsigned int BUCK1_table[] = {
	 725000,  750000,  775000,  800000,  825000,  850000,  875000,  900000,
	 925000,  950000,  975000, 1000000, 1025000, 1050000, 1075000, 1100000,
	1125000, 1150000, 1175000, 1200000, 1225000, 1250000, 1275000, 1300000,
	1325000, 1350000, 1375000, 1400000, 1425000, 1450000, 1475000, 1500000,
	      0,   25000,   50000,   75000,  100000,  125000,  150000,  175000,
	 200000,  225000,  250000,  275000,  300000,  325000,  350000,  375000,
	 400000,  425000,  450000,  475000,  500000,  525000,  550000,  575000,
	 600000,  625000,  650000,  675000,  700000,  725000,  750000,  775000,
};

static const unsigned int BUCK1_suspend_table[] = {
	      0,   25000,   50000,   75000,  100000,  125000,  150000,  175000,
	 200000,  225000,  250000,  275000,  300000,  325000,  350000,  375000,
	 400000,  425000,  450000,  475000,  500000,  525000,  550000,  575000,
	 600000,  625000,  650000,  675000,  700000,  725000,  750000,  775000,
	 800000,  825000,  850000,  875000,  900000,  925000,  950000,  975000,
	1000000, 1025000, 1050000, 1075000, 1100000, 1125000, 1150000, 1175000,
	1200000, 1225000, 1250000, 1275000, 1300000, 1325000, 1350000, 1375000,
	1400000, 1425000, 1450000, 1475000, 1500000, 1500000, 1500000, 1500000,
};

static const unsigned int BUCK2_table[] = {
	      0,   50000,  100000,  150000,  200000,  250000,  300000,  350000,
	 400000,  450000,  500000,  550000,  600000,  650000,  700000,  750000,
	 800000,  850000,  900000,  950000, 1000000, 1050000, 1100000, 1150000,
	1200000, 1250000, 1300000, 1350000, 1400000, 1450000, 1500000, 1550000,
	1600000, 1650000, 1700000, 1750000, 1800000, 1850000, 1900000, 1950000,
	2000000, 2050000, 2100000, 2150000, 2200000, 2250000, 2300000, 2350000,
	2400000, 2450000, 2500000, 2550000, 2600000, 2650000, 2700000, 2750000,
	2800000, 2850000, 2900000, 2950000, 3000000, 3000000, 3000000, 3000000,
};

static const unsigned int BUCK2_suspend_table[] = {
	      0,   50000,  100000,  150000,  200000,  250000,  300000,  350000,
	 400000,  450000,  500000,  550000,  600000,  650000,  700000,  750000,
	 800000,  850000,  900000,  950000, 1000000, 1050000, 1100000, 1150000,
	1200000, 1250000, 1300000, 1350000, 1400000, 1450000, 1500000, 1550000,
	1600000, 1650000, 1700000, 1750000, 1800000, 1850000, 1900000, 1950000,
	2000000, 2050000, 2100000, 2150000, 2200000, 2250000, 2300000, 2350000,
	2400000, 2450000, 2500000, 2550000, 2600000, 2650000, 2700000, 2750000,
	2800000, 2850000, 2900000, 2950000, 3000000, 3000000, 3000000, 3000000,
};

static const unsigned int BUCK3_table[] = {
	      0,   25000,   50000,   75000,  100000,  125000,  150000,  175000,
	 200000,  225000,  250000,  275000,  300000,  325000,  350000,  375000,
	 400000,  425000,  450000,  475000,  500000,  525000,  550000,  575000,
	 600000,  625000,  650000,  675000,  700000,  725000,  750000,  775000,
	 800000,  825000,  850000,  875000,  900000,  925000,  950000,  975000,
	1000000, 1025000, 1050000, 1075000, 1100000, 1125000, 1150000, 1175000,
	1200000, 1225000, 1250000, 1275000, 1300000, 1325000, 1350000, 1375000,
	1400000, 1425000, 1450000, 1475000, 1500000, 1500000, 1500000, 1500000,
};

static const unsigned int BUCK3_suspend_table[] = {
	      0,   25000,   50000,   75000,  100000,  125000,  150000,  175000,
	 200000,  225000,  250000,  275000,  300000,  325000,  350000,  375000,
	 400000,  425000,  450000,  475000,  500000,  525000,  550000,  575000,
	 600000,  625000,  650000,  675000,  700000,  725000,  750000,  775000,
	 800000,  825000,  850000,  875000,  900000,  925000,  950000,  975000,
	1000000, 1025000, 1050000, 1075000, 1100000, 1125000, 1150000, 1175000,
	1200000, 1225000, 1250000, 1275000, 1300000, 1325000, 1350000, 1375000,
	1400000, 1425000, 1450000, 1475000, 1500000, 1500000, 1500000, 1500000,
};

static const unsigned int LDO1_table[] = {
	1800000, 1200000, 2800000, 0,
};

static const unsigned int LDO1_suspend_table[] = {
	1800000, 1200000, 0, 0,
};

static const unsigned int LDO2_table[] = {
	1800000, 1850000, 1900000, 2700000, 2750000, 2800000, 2850000, 3300000,
};

static const unsigned int LDO2_suspend_table[] = {
	1800000, 1850000, 1900000, 2700000, 2750000, 2800000, 2850000, 2900000,
};

static const unsigned int LDO3_table[] = {
	1800000, 1850000, 1900000, 2700000, 2750000, 2800000, 2850000, 3300000,
};

static const unsigned int LDO3_suspend_table[] = {
	1800000, 1850000, 1900000, 2700000, 2750000, 2800000, 2850000, 2900000,
};

static const unsigned int LDO4_table[] = {
	1800000, 1850000, 1900000, 2700000, 2750000, 2800000, 2900000, 3300000,
};

static const unsigned int LDO4_suspend_table[] = {
	1800000, 1850000, 1900000, 2700000, 2750000, 2800000, 2900000, 2900000,
};

static const unsigned int LDO5_table[] = {
	2900000, 3000000, 3100000, 3300000,
};

static const unsigned int LDO5_suspend_table[] = {
	2900000, 0, 0, 0,
};

static const unsigned int LDO6_table[] = {
	1800000, 1850000, 2600000, 2650000, 2700000, 2750000, 2800000, 3300000,
};

static const unsigned int LDO6_suspend_table[] = {
	1800000, 1850000, 2600000, 2650000, 2700000, 2750000, 2800000, 2900000,
};

static const unsigned int LDO7_table[] = {
	1800000, 1850000, 1900000, 2700000, 2750000, 2800000, 2850000, 2900000,
};

static const unsigned int LDO7_suspend_table[] = {
	1800000, 1850000, 1900000, 2700000, 2750000, 2800000, 2850000, 2900000,
};

static const unsigned int LDO8_table[] = {
	1800000, 1850000, 1900000, 2700000, 2750000, 2800000, 2850000, 2900000,
};

static const unsigned int LDO8_suspend_table[] = {
	1800000, 1850000, 1900000, 2700000, 2750000, 2800000, 2850000, 2900000,
};

static const unsigned int LDO9_table[] = {
	1800000, 1850000, 1900000, 2700000, 2750000, 2800000, 2850000, 3300000,
};

static const unsigned int LDO9_suspend_table[] = {
	1800000, 1850000, 1900000, 2700000, 2750000, 2800000, 2850000, 2900000,
};

static const unsigned int LDO10_table[] = {
	1800000, 1850000, 1900000, 2700000, 2750000, 2800000, 2850000, 3300000,
	1200000, 1200000, 1200000, 1200000, 1200000, 1200000, 1200000, 1200000,
};

static const unsigned int LDO10_suspend_table[] = {
	1800000, 1850000, 1900000, 2700000, 2750000, 2800000, 2850000, 2900000,
	1200000, 1200000, 1200000, 1200000, 1200000, 1200000, 1200000, 1200000,
};

static const unsigned int LDO12_table[] = {
	1800000, 1900000, 2700000, 2800000, 2900000, 3000000, 3100000, 3300000,
	1200000, 1200000, 1200000, 1200000, 1200000, 1200000, 1200000, 1200000,
};

static const unsigned int LDO12_suspend_table[] = {
	1800000, 1900000, 2700000, 2800000, 2900000, 2900000, 2900000, 2900000,
	1200000, 1200000, 1200000, 1200000, 1200000, 1200000, 1200000, 1200000,
};

static const unsigned int LDO13_table[] = {
	1200000, 1300000, 1800000, 2000000, 2500000, 2800000, 3000000, 0,
};

static const unsigned int LDO13_suspend_table[] = {
	0,
};

static const unsigned int LDO14_table[] = {
	1800000, 1850000, 2700000, 2750000, 2800000, 2850000, 2900000, 3300000,
};

static const unsigned int LDO14_suspend_table[] = {
	1800000, 1850000, 2700000, 2750000, 2800000, 2850000, 2900000, 2900000,
};

static int pm8607_list_voltage(struct regulator_dev *rdev, unsigned index)
{
	struct pm8607_regulator_info *info = rdev_get_drvdata(rdev);
	int ret;

	ret = regulator_list_voltage_table(rdev, index);
	if (ret < 0)
		return ret;

	if (info->slope_double)
		ret <<= 1;

	return ret;
}

static const struct regulator_ops pm8607_regulator_ops = {
	.list_voltage	= pm8607_list_voltage,
	.set_voltage_sel = regulator_set_voltage_sel_regmap,
	.get_voltage_sel = regulator_get_voltage_sel_regmap,
	.enable = regulator_enable_regmap,
	.disable = regulator_disable_regmap,
	.is_enabled = regulator_is_enabled_regmap,
};

static const struct regulator_ops pm8606_preg_ops = {
	.enable		= regulator_enable_regmap,
	.disable	= regulator_disable_regmap,
	.is_enabled	= regulator_is_enabled_regmap,
};

#define PM8606_PREG(ereg, ebit)						\
{									\
	.desc	= {							\
		.name	= "PREG",					\
		.of_match = of_match_ptr("PREG"),			\
		.regulators_node = of_match_ptr("regulators"),		\
		.ops	= &pm8606_preg_ops,				\
		.type	= REGULATOR_CURRENT,				\
		.id	= PM8606_ID_PREG,				\
		.owner	= THIS_MODULE,					\
		.enable_reg = PM8606_##ereg,				\
		.enable_mask = (ebit),					\
		.enable_is_inverted = true,				\
	},								\
}

#define PM8607_DVC(vreg, ureg, ubit, ereg, ebit)			\
{									\
	.desc	= {							\
		.name	= #vreg,					\
		.of_match = of_match_ptr(#vreg),			\
		.regulators_node = of_match_ptr("regulators"),		\
		.ops	= &pm8607_regulator_ops,			\
		.type	= REGULATOR_VOLTAGE,				\
		.id	= PM8607_ID_##vreg,				\
		.owner	= THIS_MODULE,					\
		.volt_table = vreg##_table,				\
		.n_voltages = ARRAY_SIZE(vreg##_table),			\
		.vsel_reg = PM8607_##vreg,				\
		.vsel_mask = ARRAY_SIZE(vreg##_table) - 1,		\
		.apply_reg = PM8607_##ureg,				\
		.apply_bit = (ubit),					\
		.enable_reg = PM8607_##ereg,				\
		.enable_mask = 1 << (ebit),				\
	},								\
	.slope_double	= (0),						\
	.vol_suspend	= (unsigned int *)&vreg##_suspend_table,	\
}

#define PM8607_LDO(_id, vreg, shift, ereg, ebit)			\
{									\
	.desc	= {							\
		.name	= "LDO" #_id,					\
		.of_match = of_match_ptr("LDO" #_id),			\
		.regulators_node = of_match_ptr("regulators"),		\
		.ops	= &pm8607_regulator_ops,			\
		.type	= REGULATOR_VOLTAGE,				\
		.id	= PM8607_ID_LDO##_id,				\
		.owner	= THIS_MODULE,					\
		.volt_table = LDO##_id##_table,				\
		.n_voltages = ARRAY_SIZE(LDO##_id##_table),		\
		.vsel_reg = PM8607_##vreg,				\
		.vsel_mask = (ARRAY_SIZE(LDO##_id##_table) - 1) << (shift), \
		.enable_reg = PM8607_##ereg,				\
		.enable_mask = 1 << (ebit),				\
	},								\
	.slope_double	= (0),						\
	.vol_suspend	= (unsigned int *)&LDO##_id##_suspend_table,	\
}

static struct pm8607_regulator_info pm8607_regulator_info[] = {
	PM8607_DVC(BUCK1, GO, BIT(0), SUPPLIES_EN11, 0),
	PM8607_DVC(BUCK2, GO, BIT(1), SUPPLIES_EN11, 1),
	PM8607_DVC(BUCK3, GO, BIT(2), SUPPLIES_EN11, 2),

	PM8607_LDO(1,         LDO1, 0, SUPPLIES_EN11, 3),
	PM8607_LDO(2,         LDO2, 0, SUPPLIES_EN11, 4),
	PM8607_LDO(3,         LDO3, 0, SUPPLIES_EN11, 5),
	PM8607_LDO(4,         LDO4, 0, SUPPLIES_EN11, 6),
	PM8607_LDO(5,         LDO5, 0, SUPPLIES_EN11, 7),
	PM8607_LDO(6,         LDO6, 0, SUPPLIES_EN12, 0),
	PM8607_LDO(7,         LDO7, 0, SUPPLIES_EN12, 1),
	PM8607_LDO(8,         LDO8, 0, SUPPLIES_EN12, 2),
	PM8607_LDO(9,         LDO9, 0, SUPPLIES_EN12, 3),
	PM8607_LDO(10,        LDO10, 0, SUPPLIES_EN12, 4),
	PM8607_LDO(12,        LDO12, 0, SUPPLIES_EN12, 5),
	PM8607_LDO(13, VIBRATOR_SET, 1, VIBRATOR_SET, 0),
	PM8607_LDO(14,        LDO14, 0, SUPPLIES_EN12, 6),
};

static struct pm8607_regulator_info pm8606_regulator_info[] = {
	PM8606_PREG(PREREGULATORB, 5),
};

<<<<<<< HEAD
#ifdef CONFIG_OF
static int pm8607_regulator_dt_init(struct platform_device *pdev,
				    struct pm8607_regulator_info *info,
				    struct regulator_config *config)
{
	struct device_node *nproot, *np;
	nproot = pdev->dev.parent->of_node;
	if (!nproot)
		return -ENODEV;
	nproot = of_get_child_by_name(nproot, "regulators");
	if (!nproot) {
		dev_err(&pdev->dev, "failed to find regulators node\n");
		return -ENODEV;
	}
	for_each_child_of_node(nproot, np) {
		if (of_node_name_eq(np, info->desc.name)) {
			config->init_data =
				of_get_regulator_init_data(&pdev->dev, np,
							   &info->desc);
			config->of_node = np;
			break;
		}
	}
	of_node_put(nproot);
	return 0;
}
#else
#define pm8607_regulator_dt_init(x, y, z)	(-1)
#endif

=======
>>>>>>> 0ecfebd2
static int pm8607_regulator_probe(struct platform_device *pdev)
{
	struct pm860x_chip *chip = dev_get_drvdata(pdev->dev.parent);
	struct pm8607_regulator_info *info = NULL;
	struct regulator_init_data *pdata = dev_get_platdata(&pdev->dev);
	struct regulator_config config = { };
	struct regulator_dev *rdev;
	struct resource *res;
	int i;

	res = platform_get_resource(pdev, IORESOURCE_REG, 0);
	if (res) {
		/* There're resources in 88PM8607 regulator driver */
		for (i = 0; i < ARRAY_SIZE(pm8607_regulator_info); i++) {
			info = &pm8607_regulator_info[i];
			if (info->desc.vsel_reg == res->start)
				break;
		}
		if (i == ARRAY_SIZE(pm8607_regulator_info)) {
			dev_err(&pdev->dev, "Failed to find regulator %llu\n",
				(unsigned long long)res->start);
			return -EINVAL;
		}
	} else {
		/* There's no resource in 88PM8606 PREG regulator driver */
		info = &pm8606_regulator_info[0];
		/* i is used to check regulator ID */
		i = -1;
	}

	/* check DVC ramp slope double */
	if ((i == PM8607_ID_BUCK3) && chip->buck3_double)
		info->slope_double = 1;

	config.dev = chip->dev;
	config.driver_data = info;

	if (pdata)
		config.init_data = pdata;

	if (chip->id == CHIP_PM8607)
		config.regmap = chip->regmap;
	else
		config.regmap = chip->regmap_companion;

	rdev = devm_regulator_register(&pdev->dev, &info->desc, &config);
	if (IS_ERR(rdev)) {
		dev_err(&pdev->dev, "failed to register regulator %s\n",
			info->desc.name);
		return PTR_ERR(rdev);
	}

	platform_set_drvdata(pdev, info);
	return 0;
}

static const struct platform_device_id pm8607_regulator_driver_ids[] = {
	{
		.name	= "88pm860x-regulator",
		.driver_data	= 0,
	}, {
		.name	= "88pm860x-preg",
		.driver_data	= 0,
	},
	{ },
};
MODULE_DEVICE_TABLE(platform, pm8607_regulator_driver_ids);

static struct platform_driver pm8607_regulator_driver = {
	.driver		= {
		.name	= "88pm860x-regulator",
	},
	.probe		= pm8607_regulator_probe,
	.id_table	= pm8607_regulator_driver_ids,
};

static int __init pm8607_regulator_init(void)
{
	return platform_driver_register(&pm8607_regulator_driver);
}
subsys_initcall(pm8607_regulator_init);

static void __exit pm8607_regulator_exit(void)
{
	platform_driver_unregister(&pm8607_regulator_driver);
}
module_exit(pm8607_regulator_exit);

MODULE_LICENSE("GPL");
MODULE_AUTHOR("Haojian Zhuang <haojian.zhuang@marvell.com>");
MODULE_DESCRIPTION("Regulator Driver for Marvell 88PM8607 PMIC");
MODULE_ALIAS("platform:88pm8607-regulator");<|MERGE_RESOLUTION|>--- conflicted
+++ resolved
@@ -312,39 +312,6 @@
 	PM8606_PREG(PREREGULATORB, 5),
 };
 
-<<<<<<< HEAD
-#ifdef CONFIG_OF
-static int pm8607_regulator_dt_init(struct platform_device *pdev,
-				    struct pm8607_regulator_info *info,
-				    struct regulator_config *config)
-{
-	struct device_node *nproot, *np;
-	nproot = pdev->dev.parent->of_node;
-	if (!nproot)
-		return -ENODEV;
-	nproot = of_get_child_by_name(nproot, "regulators");
-	if (!nproot) {
-		dev_err(&pdev->dev, "failed to find regulators node\n");
-		return -ENODEV;
-	}
-	for_each_child_of_node(nproot, np) {
-		if (of_node_name_eq(np, info->desc.name)) {
-			config->init_data =
-				of_get_regulator_init_data(&pdev->dev, np,
-							   &info->desc);
-			config->of_node = np;
-			break;
-		}
-	}
-	of_node_put(nproot);
-	return 0;
-}
-#else
-#define pm8607_regulator_dt_init(x, y, z)	(-1)
-#endif
-
-=======
->>>>>>> 0ecfebd2
 static int pm8607_regulator_probe(struct platform_device *pdev)
 {
 	struct pm860x_chip *chip = dev_get_drvdata(pdev->dev.parent);
