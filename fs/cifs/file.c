// SPDX-License-Identifier: LGPL-2.1
/*
 *
 *   vfs operations that deal with files
 *
 *   Copyright (C) International Business Machines  Corp., 2002,2010
 *   Author(s): Steve French (sfrench@us.ibm.com)
 *              Jeremy Allison (jra@samba.org)
 *
 */
#include <linux/fs.h>
#include <linux/backing-dev.h>
#include <linux/stat.h>
#include <linux/fcntl.h>
#include <linux/pagemap.h>
#include <linux/pagevec.h>
#include <linux/writeback.h>
#include <linux/task_io_accounting_ops.h>
#include <linux/delay.h>
#include <linux/mount.h>
#include <linux/slab.h>
#include <linux/swap.h>
#include <linux/mm.h>
#include <asm/div64.h>
#include "cifsfs.h"
#include "cifspdu.h"
#include "cifsglob.h"
#include "cifsproto.h"
#include "cifs_unicode.h"
#include "cifs_debug.h"
#include "cifs_fs_sb.h"
#include "fscache.h"
#include "smbdirect.h"
#include "fs_context.h"
#include "cifs_ioctl.h"

static inline int cifs_convert_flags(unsigned int flags)
{
	if ((flags & O_ACCMODE) == O_RDONLY)
		return GENERIC_READ;
	else if ((flags & O_ACCMODE) == O_WRONLY)
		return GENERIC_WRITE;
	else if ((flags & O_ACCMODE) == O_RDWR) {
		/* GENERIC_ALL is too much permission to request
		   can cause unnecessary access denied on create */
		/* return GENERIC_ALL; */
		return (GENERIC_READ | GENERIC_WRITE);
	}

	return (READ_CONTROL | FILE_WRITE_ATTRIBUTES | FILE_READ_ATTRIBUTES |
		FILE_WRITE_EA | FILE_APPEND_DATA | FILE_WRITE_DATA |
		FILE_READ_DATA);
}

static u32 cifs_posix_convert_flags(unsigned int flags)
{
	u32 posix_flags = 0;

	if ((flags & O_ACCMODE) == O_RDONLY)
		posix_flags = SMB_O_RDONLY;
	else if ((flags & O_ACCMODE) == O_WRONLY)
		posix_flags = SMB_O_WRONLY;
	else if ((flags & O_ACCMODE) == O_RDWR)
		posix_flags = SMB_O_RDWR;

	if (flags & O_CREAT) {
		posix_flags |= SMB_O_CREAT;
		if (flags & O_EXCL)
			posix_flags |= SMB_O_EXCL;
	} else if (flags & O_EXCL)
		cifs_dbg(FYI, "Application %s pid %d has incorrectly set O_EXCL flag but not O_CREAT on file open. Ignoring O_EXCL\n",
			 current->comm, current->tgid);

	if (flags & O_TRUNC)
		posix_flags |= SMB_O_TRUNC;
	/* be safe and imply O_SYNC for O_DSYNC */
	if (flags & O_DSYNC)
		posix_flags |= SMB_O_SYNC;
	if (flags & O_DIRECTORY)
		posix_flags |= SMB_O_DIRECTORY;
	if (flags & O_NOFOLLOW)
		posix_flags |= SMB_O_NOFOLLOW;
	if (flags & O_DIRECT)
		posix_flags |= SMB_O_DIRECT;

	return posix_flags;
}

static inline int cifs_get_disposition(unsigned int flags)
{
	if ((flags & (O_CREAT | O_EXCL)) == (O_CREAT | O_EXCL))
		return FILE_CREATE;
	else if ((flags & (O_CREAT | O_TRUNC)) == (O_CREAT | O_TRUNC))
		return FILE_OVERWRITE_IF;
	else if ((flags & O_CREAT) == O_CREAT)
		return FILE_OPEN_IF;
	else if ((flags & O_TRUNC) == O_TRUNC)
		return FILE_OVERWRITE;
	else
		return FILE_OPEN;
}

int cifs_posix_open(const char *full_path, struct inode **pinode,
			struct super_block *sb, int mode, unsigned int f_flags,
			__u32 *poplock, __u16 *pnetfid, unsigned int xid)
{
	int rc;
	FILE_UNIX_BASIC_INFO *presp_data;
	__u32 posix_flags = 0;
	struct cifs_sb_info *cifs_sb = CIFS_SB(sb);
	struct cifs_fattr fattr;
	struct tcon_link *tlink;
	struct cifs_tcon *tcon;

	cifs_dbg(FYI, "posix open %s\n", full_path);

	presp_data = kzalloc(sizeof(FILE_UNIX_BASIC_INFO), GFP_KERNEL);
	if (presp_data == NULL)
		return -ENOMEM;

	tlink = cifs_sb_tlink(cifs_sb);
	if (IS_ERR(tlink)) {
		rc = PTR_ERR(tlink);
		goto posix_open_ret;
	}

	tcon = tlink_tcon(tlink);
	mode &= ~current_umask();

	posix_flags = cifs_posix_convert_flags(f_flags);
	rc = CIFSPOSIXCreate(xid, tcon, posix_flags, mode, pnetfid, presp_data,
			     poplock, full_path, cifs_sb->local_nls,
			     cifs_remap(cifs_sb));
	cifs_put_tlink(tlink);

	if (rc)
		goto posix_open_ret;

	if (presp_data->Type == cpu_to_le32(-1))
		goto posix_open_ret; /* open ok, caller does qpathinfo */

	if (!pinode)
		goto posix_open_ret; /* caller does not need info */

	cifs_unix_basic_to_fattr(&fattr, presp_data, cifs_sb);

	/* get new inode and set it up */
	if (*pinode == NULL) {
		cifs_fill_uniqueid(sb, &fattr);
		*pinode = cifs_iget(sb, &fattr);
		if (!*pinode) {
			rc = -ENOMEM;
			goto posix_open_ret;
		}
	} else {
		cifs_revalidate_mapping(*pinode);
		rc = cifs_fattr_to_inode(*pinode, &fattr);
	}

posix_open_ret:
	kfree(presp_data);
	return rc;
}

static int
cifs_nt_open(const char *full_path, struct inode *inode, struct cifs_sb_info *cifs_sb,
	     struct cifs_tcon *tcon, unsigned int f_flags, __u32 *oplock,
	     struct cifs_fid *fid, unsigned int xid)
{
	int rc;
	int desired_access;
	int disposition;
	int create_options = CREATE_NOT_DIR;
	FILE_ALL_INFO *buf;
	struct TCP_Server_Info *server = tcon->ses->server;
	struct cifs_open_parms oparms;

	if (!server->ops->open)
		return -ENOSYS;

	desired_access = cifs_convert_flags(f_flags);

/*********************************************************************
 *  open flag mapping table:
 *
 *	POSIX Flag            CIFS Disposition
 *	----------            ----------------
 *	O_CREAT               FILE_OPEN_IF
 *	O_CREAT | O_EXCL      FILE_CREATE
 *	O_CREAT | O_TRUNC     FILE_OVERWRITE_IF
 *	O_TRUNC               FILE_OVERWRITE
 *	none of the above     FILE_OPEN
 *
 *	Note that there is not a direct match between disposition
 *	FILE_SUPERSEDE (ie create whether or not file exists although
 *	O_CREAT | O_TRUNC is similar but truncates the existing
 *	file rather than creating a new file as FILE_SUPERSEDE does
 *	(which uses the attributes / metadata passed in on open call)
 *?
 *?  O_SYNC is a reasonable match to CIFS writethrough flag
 *?  and the read write flags match reasonably.  O_LARGEFILE
 *?  is irrelevant because largefile support is always used
 *?  by this client. Flags O_APPEND, O_DIRECT, O_DIRECTORY,
 *	 O_FASYNC, O_NOFOLLOW, O_NONBLOCK need further investigation
 *********************************************************************/

	disposition = cifs_get_disposition(f_flags);

	/* BB pass O_SYNC flag through on file attributes .. BB */

	buf = kmalloc(sizeof(FILE_ALL_INFO), GFP_KERNEL);
	if (!buf)
		return -ENOMEM;

	/* O_SYNC also has bit for O_DSYNC so following check picks up either */
	if (f_flags & O_SYNC)
		create_options |= CREATE_WRITE_THROUGH;

	if (f_flags & O_DIRECT)
		create_options |= CREATE_NO_BUFFER;

	oparms.tcon = tcon;
	oparms.cifs_sb = cifs_sb;
	oparms.desired_access = desired_access;
	oparms.create_options = cifs_create_options(cifs_sb, create_options);
	oparms.disposition = disposition;
	oparms.path = full_path;
	oparms.fid = fid;
	oparms.reconnect = false;

	rc = server->ops->open(xid, &oparms, oplock, buf);

	if (rc)
		goto out;

	/* TODO: Add support for calling posix query info but with passing in fid */
	if (tcon->unix_ext)
		rc = cifs_get_inode_info_unix(&inode, full_path, inode->i_sb,
					      xid);
	else
		rc = cifs_get_inode_info(&inode, full_path, buf, inode->i_sb,
					 xid, fid);

	if (rc) {
		server->ops->close(xid, tcon, fid);
		if (rc == -ESTALE)
			rc = -EOPENSTALE;
	}

out:
	kfree(buf);
	return rc;
}

static bool
cifs_has_mand_locks(struct cifsInodeInfo *cinode)
{
	struct cifs_fid_locks *cur;
	bool has_locks = false;

	down_read(&cinode->lock_sem);
	list_for_each_entry(cur, &cinode->llist, llist) {
		if (!list_empty(&cur->locks)) {
			has_locks = true;
			break;
		}
	}
	up_read(&cinode->lock_sem);
	return has_locks;
}

void
cifs_down_write(struct rw_semaphore *sem)
{
	while (!down_write_trylock(sem))
		msleep(10);
}

static void cifsFileInfo_put_work(struct work_struct *work);

struct cifsFileInfo *
cifs_new_fileinfo(struct cifs_fid *fid, struct file *file,
		  struct tcon_link *tlink, __u32 oplock)
{
	struct dentry *dentry = file_dentry(file);
	struct inode *inode = d_inode(dentry);
	struct cifsInodeInfo *cinode = CIFS_I(inode);
	struct cifsFileInfo *cfile;
	struct cifs_fid_locks *fdlocks;
	struct cifs_tcon *tcon = tlink_tcon(tlink);
	struct TCP_Server_Info *server = tcon->ses->server;

	cfile = kzalloc(sizeof(struct cifsFileInfo), GFP_KERNEL);
	if (cfile == NULL)
		return cfile;

	fdlocks = kzalloc(sizeof(struct cifs_fid_locks), GFP_KERNEL);
	if (!fdlocks) {
		kfree(cfile);
		return NULL;
	}

	INIT_LIST_HEAD(&fdlocks->locks);
	fdlocks->cfile = cfile;
	cfile->llist = fdlocks;

	cfile->count = 1;
	cfile->pid = current->tgid;
	cfile->uid = current_fsuid();
	cfile->dentry = dget(dentry);
	cfile->f_flags = file->f_flags;
	cfile->invalidHandle = false;
	cfile->deferred_close_scheduled = false;
	cfile->tlink = cifs_get_tlink(tlink);
	INIT_WORK(&cfile->oplock_break, cifs_oplock_break);
	INIT_WORK(&cfile->put, cifsFileInfo_put_work);
	INIT_DELAYED_WORK(&cfile->deferred, smb2_deferred_work_close);
	mutex_init(&cfile->fh_mutex);
	spin_lock_init(&cfile->file_info_lock);

	cifs_sb_active(inode->i_sb);

	/*
	 * If the server returned a read oplock and we have mandatory brlocks,
	 * set oplock level to None.
	 */
	if (server->ops->is_read_op(oplock) && cifs_has_mand_locks(cinode)) {
		cifs_dbg(FYI, "Reset oplock val from read to None due to mand locks\n");
		oplock = 0;
	}

	cifs_down_write(&cinode->lock_sem);
	list_add(&fdlocks->llist, &cinode->llist);
	up_write(&cinode->lock_sem);

	spin_lock(&tcon->open_file_lock);
	if (fid->pending_open->oplock != CIFS_OPLOCK_NO_CHANGE && oplock)
		oplock = fid->pending_open->oplock;
	list_del(&fid->pending_open->olist);

	fid->purge_cache = false;
	server->ops->set_fid(cfile, fid, oplock);

	list_add(&cfile->tlist, &tcon->openFileList);
	atomic_inc(&tcon->num_local_opens);

	/* if readable file instance put first in list*/
	spin_lock(&cinode->open_file_lock);
	if (file->f_mode & FMODE_READ)
		list_add(&cfile->flist, &cinode->openFileList);
	else
		list_add_tail(&cfile->flist, &cinode->openFileList);
	spin_unlock(&cinode->open_file_lock);
	spin_unlock(&tcon->open_file_lock);

	if (fid->purge_cache)
		cifs_zap_mapping(inode);

	file->private_data = cfile;
	return cfile;
}

struct cifsFileInfo *
cifsFileInfo_get(struct cifsFileInfo *cifs_file)
{
	spin_lock(&cifs_file->file_info_lock);
	cifsFileInfo_get_locked(cifs_file);
	spin_unlock(&cifs_file->file_info_lock);
	return cifs_file;
}

static void cifsFileInfo_put_final(struct cifsFileInfo *cifs_file)
{
	struct inode *inode = d_inode(cifs_file->dentry);
	struct cifsInodeInfo *cifsi = CIFS_I(inode);
	struct cifsLockInfo *li, *tmp;
	struct super_block *sb = inode->i_sb;

	/*
	 * Delete any outstanding lock records. We'll lose them when the file
	 * is closed anyway.
	 */
	cifs_down_write(&cifsi->lock_sem);
	list_for_each_entry_safe(li, tmp, &cifs_file->llist->locks, llist) {
		list_del(&li->llist);
		cifs_del_lock_waiters(li);
		kfree(li);
	}
	list_del(&cifs_file->llist->llist);
	kfree(cifs_file->llist);
	up_write(&cifsi->lock_sem);

	cifs_put_tlink(cifs_file->tlink);
	dput(cifs_file->dentry);
	cifs_sb_deactive(sb);
	kfree(cifs_file);
}

static void cifsFileInfo_put_work(struct work_struct *work)
{
	struct cifsFileInfo *cifs_file = container_of(work,
			struct cifsFileInfo, put);

	cifsFileInfo_put_final(cifs_file);
}

/**
 * cifsFileInfo_put - release a reference of file priv data
 *
 * Always potentially wait for oplock handler. See _cifsFileInfo_put().
 *
 * @cifs_file:	cifs/smb3 specific info (eg refcounts) for an open file
 */
void cifsFileInfo_put(struct cifsFileInfo *cifs_file)
{
	_cifsFileInfo_put(cifs_file, true, true);
}

/**
 * _cifsFileInfo_put - release a reference of file priv data
 *
 * This may involve closing the filehandle @cifs_file out on the
 * server. Must be called without holding tcon->open_file_lock,
 * cinode->open_file_lock and cifs_file->file_info_lock.
 *
 * If @wait_for_oplock_handler is true and we are releasing the last
 * reference, wait for any running oplock break handler of the file
 * and cancel any pending one.
 *
 * @cifs_file:	cifs/smb3 specific info (eg refcounts) for an open file
 * @wait_oplock_handler: must be false if called from oplock_break_handler
 * @offload:	not offloaded on close and oplock breaks
 *
 */
void _cifsFileInfo_put(struct cifsFileInfo *cifs_file,
		       bool wait_oplock_handler, bool offload)
{
	struct inode *inode = d_inode(cifs_file->dentry);
	struct cifs_tcon *tcon = tlink_tcon(cifs_file->tlink);
	struct TCP_Server_Info *server = tcon->ses->server;
	struct cifsInodeInfo *cifsi = CIFS_I(inode);
	struct super_block *sb = inode->i_sb;
	struct cifs_sb_info *cifs_sb = CIFS_SB(sb);
	struct cifs_fid fid;
	struct cifs_pending_open open;
	bool oplock_break_cancelled;

	spin_lock(&tcon->open_file_lock);
	spin_lock(&cifsi->open_file_lock);
	spin_lock(&cifs_file->file_info_lock);
	if (--cifs_file->count > 0) {
		spin_unlock(&cifs_file->file_info_lock);
		spin_unlock(&cifsi->open_file_lock);
		spin_unlock(&tcon->open_file_lock);
		return;
	}
	spin_unlock(&cifs_file->file_info_lock);

	if (server->ops->get_lease_key)
		server->ops->get_lease_key(inode, &fid);

	/* store open in pending opens to make sure we don't miss lease break */
	cifs_add_pending_open_locked(&fid, cifs_file->tlink, &open);

	/* remove it from the lists */
	list_del(&cifs_file->flist);
	list_del(&cifs_file->tlist);
	atomic_dec(&tcon->num_local_opens);

	if (list_empty(&cifsi->openFileList)) {
		cifs_dbg(FYI, "closing last open instance for inode %p\n",
			 d_inode(cifs_file->dentry));
		/*
		 * In strict cache mode we need invalidate mapping on the last
		 * close  because it may cause a error when we open this file
		 * again and get at least level II oplock.
		 */
		if (cifs_sb->mnt_cifs_flags & CIFS_MOUNT_STRICT_IO)
			set_bit(CIFS_INO_INVALID_MAPPING, &cifsi->flags);
		cifs_set_oplock_level(cifsi, 0);
	}

	spin_unlock(&cifsi->open_file_lock);
	spin_unlock(&tcon->open_file_lock);

	oplock_break_cancelled = wait_oplock_handler ?
		cancel_work_sync(&cifs_file->oplock_break) : false;

	if (!tcon->need_reconnect && !cifs_file->invalidHandle) {
		struct TCP_Server_Info *server = tcon->ses->server;
		unsigned int xid;

		xid = get_xid();
		if (server->ops->close_getattr)
			server->ops->close_getattr(xid, tcon, cifs_file);
		else if (server->ops->close)
			server->ops->close(xid, tcon, &cifs_file->fid);
		_free_xid(xid);
	}

	if (oplock_break_cancelled)
		cifs_done_oplock_break(cifsi);

	cifs_del_pending_open(&open);

	if (offload)
		queue_work(fileinfo_put_wq, &cifs_file->put);
	else
		cifsFileInfo_put_final(cifs_file);
}

int cifs_open(struct inode *inode, struct file *file)

{
	int rc = -EACCES;
	unsigned int xid;
	__u32 oplock;
	struct cifs_sb_info *cifs_sb;
	struct TCP_Server_Info *server;
	struct cifs_tcon *tcon;
	struct tcon_link *tlink;
	struct cifsFileInfo *cfile = NULL;
	void *page;
	const char *full_path;
	bool posix_open_ok = false;
	struct cifs_fid fid;
	struct cifs_pending_open open;

	xid = get_xid();

	cifs_sb = CIFS_SB(inode->i_sb);
	if (unlikely(cifs_forced_shutdown(cifs_sb))) {
		free_xid(xid);
		return -EIO;
	}

	tlink = cifs_sb_tlink(cifs_sb);
	if (IS_ERR(tlink)) {
		free_xid(xid);
		return PTR_ERR(tlink);
	}
	tcon = tlink_tcon(tlink);
	server = tcon->ses->server;

	page = alloc_dentry_path();
	full_path = build_path_from_dentry(file_dentry(file), page);
	if (IS_ERR(full_path)) {
		rc = PTR_ERR(full_path);
		goto out;
	}

	cifs_dbg(FYI, "inode = 0x%p file flags are 0x%x for %s\n",
		 inode, file->f_flags, full_path);

	if (file->f_flags & O_DIRECT &&
	    cifs_sb->mnt_cifs_flags & CIFS_MOUNT_STRICT_IO) {
		if (cifs_sb->mnt_cifs_flags & CIFS_MOUNT_NO_BRL)
			file->f_op = &cifs_file_direct_nobrl_ops;
		else
			file->f_op = &cifs_file_direct_ops;
	}

	/* Get the cached handle as SMB2 close is deferred */
	rc = cifs_get_readable_path(tcon, full_path, &cfile);
	if (rc == 0) {
		if (file->f_flags == cfile->f_flags) {
			file->private_data = cfile;
			spin_lock(&CIFS_I(inode)->deferred_lock);
			cifs_del_deferred_close(cfile);
			spin_unlock(&CIFS_I(inode)->deferred_lock);
			goto use_cache;
		} else {
			_cifsFileInfo_put(cfile, true, false);
		}
	}

	if (server->oplocks)
		oplock = REQ_OPLOCK;
	else
		oplock = 0;

	if (!tcon->broken_posix_open && tcon->unix_ext &&
	    cap_unix(tcon->ses) && (CIFS_UNIX_POSIX_PATH_OPS_CAP &
				le64_to_cpu(tcon->fsUnixInfo.Capability))) {
		/* can not refresh inode info since size could be stale */
		rc = cifs_posix_open(full_path, &inode, inode->i_sb,
				cifs_sb->ctx->file_mode /* ignored */,
				file->f_flags, &oplock, &fid.netfid, xid);
		if (rc == 0) {
			cifs_dbg(FYI, "posix open succeeded\n");
			posix_open_ok = true;
		} else if ((rc == -EINVAL) || (rc == -EOPNOTSUPP)) {
			if (tcon->ses->serverNOS)
				cifs_dbg(VFS, "server %s of type %s returned unexpected error on SMB posix open, disabling posix open support. Check if server update available.\n",
					 tcon->ses->ip_addr,
					 tcon->ses->serverNOS);
			tcon->broken_posix_open = true;
		} else if ((rc != -EIO) && (rc != -EREMOTE) &&
			 (rc != -EOPNOTSUPP)) /* path not found or net err */
			goto out;
		/*
		 * Else fallthrough to retry open the old way on network i/o
		 * or DFS errors.
		 */
	}

	if (server->ops->get_lease_key)
		server->ops->get_lease_key(inode, &fid);

	cifs_add_pending_open(&fid, tlink, &open);

	if (!posix_open_ok) {
		if (server->ops->get_lease_key)
			server->ops->get_lease_key(inode, &fid);

		rc = cifs_nt_open(full_path, inode, cifs_sb, tcon,
				  file->f_flags, &oplock, &fid, xid);
		if (rc) {
			cifs_del_pending_open(&open);
			goto out;
		}
	}

	cfile = cifs_new_fileinfo(&fid, file, tlink, oplock);
	if (cfile == NULL) {
		if (server->ops->close)
			server->ops->close(xid, tcon, &fid);
		cifs_del_pending_open(&open);
		rc = -ENOMEM;
		goto out;
	}

	if ((oplock & CIFS_CREATE_ACTION) && !posix_open_ok && tcon->unix_ext) {
		/*
		 * Time to set mode which we can not set earlier due to
		 * problems creating new read-only files.
		 */
		struct cifs_unix_set_info_args args = {
			.mode	= inode->i_mode,
			.uid	= INVALID_UID, /* no change */
			.gid	= INVALID_GID, /* no change */
			.ctime	= NO_CHANGE_64,
			.atime	= NO_CHANGE_64,
			.mtime	= NO_CHANGE_64,
			.device	= 0,
		};
		CIFSSMBUnixSetFileInfo(xid, tcon, &args, fid.netfid,
				       cfile->pid);
	}

use_cache:
	fscache_use_cookie(cifs_inode_cookie(file_inode(file)),
			   file->f_mode & FMODE_WRITE);
	if (file->f_flags & O_DIRECT &&
	    (!((file->f_flags & O_ACCMODE) != O_RDONLY) ||
	     file->f_flags & O_APPEND))
		cifs_invalidate_cache(file_inode(file),
				      FSCACHE_INVAL_DIO_WRITE);

out:
	free_dentry_path(page);
	free_xid(xid);
	cifs_put_tlink(tlink);
	return rc;
}

static int cifs_push_posix_locks(struct cifsFileInfo *cfile);

/*
 * Try to reacquire byte range locks that were released when session
 * to server was lost.
 */
static int
cifs_relock_file(struct cifsFileInfo *cfile)
{
	struct cifs_sb_info *cifs_sb = CIFS_SB(cfile->dentry->d_sb);
	struct cifsInodeInfo *cinode = CIFS_I(d_inode(cfile->dentry));
	struct cifs_tcon *tcon = tlink_tcon(cfile->tlink);
	int rc = 0;

	down_read_nested(&cinode->lock_sem, SINGLE_DEPTH_NESTING);
	if (cinode->can_cache_brlcks) {
		/* can cache locks - no need to relock */
		up_read(&cinode->lock_sem);
		return rc;
	}

	if (cap_unix(tcon->ses) &&
	    (CIFS_UNIX_FCNTL_CAP & le64_to_cpu(tcon->fsUnixInfo.Capability)) &&
	    ((cifs_sb->mnt_cifs_flags & CIFS_MOUNT_NOPOSIXBRL) == 0))
		rc = cifs_push_posix_locks(cfile);
	else
		rc = tcon->ses->server->ops->push_mand_locks(cfile);

	up_read(&cinode->lock_sem);
	return rc;
}

static int
cifs_reopen_file(struct cifsFileInfo *cfile, bool can_flush)
{
	int rc = -EACCES;
	unsigned int xid;
	__u32 oplock;
	struct cifs_sb_info *cifs_sb;
	struct cifs_tcon *tcon;
	struct TCP_Server_Info *server;
	struct cifsInodeInfo *cinode;
	struct inode *inode;
	void *page;
	const char *full_path;
	int desired_access;
	int disposition = FILE_OPEN;
	int create_options = CREATE_NOT_DIR;
	struct cifs_open_parms oparms;

	xid = get_xid();
	mutex_lock(&cfile->fh_mutex);
	if (!cfile->invalidHandle) {
		mutex_unlock(&cfile->fh_mutex);
		free_xid(xid);
		return 0;
	}

	inode = d_inode(cfile->dentry);
	cifs_sb = CIFS_SB(inode->i_sb);
	tcon = tlink_tcon(cfile->tlink);
	server = tcon->ses->server;

	/*
	 * Can not grab rename sem here because various ops, including those
	 * that already have the rename sem can end up causing writepage to get
	 * called and if the server was down that means we end up here, and we
	 * can never tell if the caller already has the rename_sem.
	 */
	page = alloc_dentry_path();
	full_path = build_path_from_dentry(cfile->dentry, page);
	if (IS_ERR(full_path)) {
		mutex_unlock(&cfile->fh_mutex);
		free_dentry_path(page);
		free_xid(xid);
		return PTR_ERR(full_path);
	}

	cifs_dbg(FYI, "inode = 0x%p file flags 0x%x for %s\n",
		 inode, cfile->f_flags, full_path);

	if (tcon->ses->server->oplocks)
		oplock = REQ_OPLOCK;
	else
		oplock = 0;

	if (tcon->unix_ext && cap_unix(tcon->ses) &&
	    (CIFS_UNIX_POSIX_PATH_OPS_CAP &
				le64_to_cpu(tcon->fsUnixInfo.Capability))) {
		/*
		 * O_CREAT, O_EXCL and O_TRUNC already had their effect on the
		 * original open. Must mask them off for a reopen.
		 */
		unsigned int oflags = cfile->f_flags &
						~(O_CREAT | O_EXCL | O_TRUNC);

		rc = cifs_posix_open(full_path, NULL, inode->i_sb,
				     cifs_sb->ctx->file_mode /* ignored */,
				     oflags, &oplock, &cfile->fid.netfid, xid);
		if (rc == 0) {
			cifs_dbg(FYI, "posix reopen succeeded\n");
			oparms.reconnect = true;
			goto reopen_success;
		}
		/*
		 * fallthrough to retry open the old way on errors, especially
		 * in the reconnect path it is important to retry hard
		 */
	}

	desired_access = cifs_convert_flags(cfile->f_flags);

	/* O_SYNC also has bit for O_DSYNC so following check picks up either */
	if (cfile->f_flags & O_SYNC)
		create_options |= CREATE_WRITE_THROUGH;

	if (cfile->f_flags & O_DIRECT)
		create_options |= CREATE_NO_BUFFER;

	if (server->ops->get_lease_key)
		server->ops->get_lease_key(inode, &cfile->fid);

	oparms.tcon = tcon;
	oparms.cifs_sb = cifs_sb;
	oparms.desired_access = desired_access;
	oparms.create_options = cifs_create_options(cifs_sb, create_options);
	oparms.disposition = disposition;
	oparms.path = full_path;
	oparms.fid = &cfile->fid;
	oparms.reconnect = true;

	/*
	 * Can not refresh inode by passing in file_info buf to be returned by
	 * ops->open and then calling get_inode_info with returned buf since
	 * file might have write behind data that needs to be flushed and server
	 * version of file size can be stale. If we knew for sure that inode was
	 * not dirty locally we could do this.
	 */
	rc = server->ops->open(xid, &oparms, &oplock, NULL);
	if (rc == -ENOENT && oparms.reconnect == false) {
		/* durable handle timeout is expired - open the file again */
		rc = server->ops->open(xid, &oparms, &oplock, NULL);
		/* indicate that we need to relock the file */
		oparms.reconnect = true;
	}

	if (rc) {
		mutex_unlock(&cfile->fh_mutex);
		cifs_dbg(FYI, "cifs_reopen returned 0x%x\n", rc);
		cifs_dbg(FYI, "oplock: %d\n", oplock);
		goto reopen_error_exit;
	}

reopen_success:
	cfile->invalidHandle = false;
	mutex_unlock(&cfile->fh_mutex);
	cinode = CIFS_I(inode);

	if (can_flush) {
		rc = filemap_write_and_wait(inode->i_mapping);
		if (!is_interrupt_error(rc))
			mapping_set_error(inode->i_mapping, rc);

		if (tcon->posix_extensions)
			rc = smb311_posix_get_inode_info(&inode, full_path, inode->i_sb, xid);
		else if (tcon->unix_ext)
			rc = cifs_get_inode_info_unix(&inode, full_path,
						      inode->i_sb, xid);
		else
			rc = cifs_get_inode_info(&inode, full_path, NULL,
						 inode->i_sb, xid, NULL);
	}
	/*
	 * Else we are writing out data to server already and could deadlock if
	 * we tried to flush data, and since we do not know if we have data that
	 * would invalidate the current end of file on the server we can not go
	 * to the server to get the new inode info.
	 */

	/*
	 * If the server returned a read oplock and we have mandatory brlocks,
	 * set oplock level to None.
	 */
	if (server->ops->is_read_op(oplock) && cifs_has_mand_locks(cinode)) {
		cifs_dbg(FYI, "Reset oplock val from read to None due to mand locks\n");
		oplock = 0;
	}

	server->ops->set_fid(cfile, &cfile->fid, oplock);
	if (oparms.reconnect)
		cifs_relock_file(cfile);

reopen_error_exit:
	free_dentry_path(page);
	free_xid(xid);
	return rc;
}

void smb2_deferred_work_close(struct work_struct *work)
{
	struct cifsFileInfo *cfile = container_of(work,
			struct cifsFileInfo, deferred.work);

	spin_lock(&CIFS_I(d_inode(cfile->dentry))->deferred_lock);
	cifs_del_deferred_close(cfile);
	cfile->deferred_close_scheduled = false;
	spin_unlock(&CIFS_I(d_inode(cfile->dentry))->deferred_lock);
	_cifsFileInfo_put(cfile, true, false);
}

int cifs_close(struct inode *inode, struct file *file)
{
	struct cifsFileInfo *cfile;
	struct cifsInodeInfo *cinode = CIFS_I(inode);
	struct cifs_sb_info *cifs_sb = CIFS_SB(inode->i_sb);
	struct cifs_deferred_close *dclose;

	cifs_fscache_unuse_inode_cookie(inode, file->f_mode & FMODE_WRITE);

	if (file->private_data != NULL) {
		cfile = file->private_data;
		file->private_data = NULL;
		dclose = kmalloc(sizeof(struct cifs_deferred_close), GFP_KERNEL);
		if ((cinode->oplock == CIFS_CACHE_RHW_FLG) &&
		    cinode->lease_granted &&
		    !test_bit(CIFS_INO_CLOSE_ON_LOCK, &cinode->flags) &&
		    dclose) {
			if (test_and_clear_bit(CIFS_INO_MODIFIED_ATTR, &cinode->flags)) {
				inode->i_ctime = inode->i_mtime = current_time(inode);
			}
			spin_lock(&cinode->deferred_lock);
			cifs_add_deferred_close(cfile, dclose);
			if (cfile->deferred_close_scheduled &&
			    delayed_work_pending(&cfile->deferred)) {
				/*
				 * If there is no pending work, mod_delayed_work queues new work.
				 * So, Increase the ref count to avoid use-after-free.
				 */
				if (!mod_delayed_work(deferredclose_wq,
						&cfile->deferred, cifs_sb->ctx->acregmax))
					cifsFileInfo_get(cfile);
			} else {
				/* Deferred close for files */
				queue_delayed_work(deferredclose_wq,
						&cfile->deferred, cifs_sb->ctx->acregmax);
				cfile->deferred_close_scheduled = true;
				spin_unlock(&cinode->deferred_lock);
				return 0;
			}
			spin_unlock(&cinode->deferred_lock);
			_cifsFileInfo_put(cfile, true, false);
		} else {
			_cifsFileInfo_put(cfile, true, false);
			kfree(dclose);
		}
	}

	/* return code from the ->release op is always ignored */
	return 0;
}

void
cifs_reopen_persistent_handles(struct cifs_tcon *tcon)
{
	struct cifsFileInfo *open_file;
	struct list_head *tmp;
	struct list_head *tmp1;
	struct list_head tmp_list;

	if (!tcon->use_persistent || !tcon->need_reopen_files)
		return;

	tcon->need_reopen_files = false;

	cifs_dbg(FYI, "Reopen persistent handles\n");
	INIT_LIST_HEAD(&tmp_list);

	/* list all files open on tree connection, reopen resilient handles  */
	spin_lock(&tcon->open_file_lock);
	list_for_each(tmp, &tcon->openFileList) {
		open_file = list_entry(tmp, struct cifsFileInfo, tlist);
		if (!open_file->invalidHandle)
			continue;
		cifsFileInfo_get(open_file);
		list_add_tail(&open_file->rlist, &tmp_list);
	}
	spin_unlock(&tcon->open_file_lock);

	list_for_each_safe(tmp, tmp1, &tmp_list) {
		open_file = list_entry(tmp, struct cifsFileInfo, rlist);
		if (cifs_reopen_file(open_file, false /* do not flush */))
			tcon->need_reopen_files = true;
		list_del_init(&open_file->rlist);
		cifsFileInfo_put(open_file);
	}
}

int cifs_closedir(struct inode *inode, struct file *file)
{
	int rc = 0;
	unsigned int xid;
	struct cifsFileInfo *cfile = file->private_data;
	struct cifs_tcon *tcon;
	struct TCP_Server_Info *server;
	char *buf;

	cifs_dbg(FYI, "Closedir inode = 0x%p\n", inode);

	if (cfile == NULL)
		return rc;

	xid = get_xid();
	tcon = tlink_tcon(cfile->tlink);
	server = tcon->ses->server;

	cifs_dbg(FYI, "Freeing private data in close dir\n");
	spin_lock(&cfile->file_info_lock);
	if (server->ops->dir_needs_close(cfile)) {
		cfile->invalidHandle = true;
		spin_unlock(&cfile->file_info_lock);
		if (server->ops->close_dir)
			rc = server->ops->close_dir(xid, tcon, &cfile->fid);
		else
			rc = -ENOSYS;
		cifs_dbg(FYI, "Closing uncompleted readdir with rc %d\n", rc);
		/* not much we can do if it fails anyway, ignore rc */
		rc = 0;
	} else
		spin_unlock(&cfile->file_info_lock);

	buf = cfile->srch_inf.ntwrk_buf_start;
	if (buf) {
		cifs_dbg(FYI, "closedir free smb buf in srch struct\n");
		cfile->srch_inf.ntwrk_buf_start = NULL;
		if (cfile->srch_inf.smallBuf)
			cifs_small_buf_release(buf);
		else
			cifs_buf_release(buf);
	}

	cifs_put_tlink(cfile->tlink);
	kfree(file->private_data);
	file->private_data = NULL;
	/* BB can we lock the filestruct while this is going on? */
	free_xid(xid);
	return rc;
}

static struct cifsLockInfo *
cifs_lock_init(__u64 offset, __u64 length, __u8 type, __u16 flags)
{
	struct cifsLockInfo *lock =
		kmalloc(sizeof(struct cifsLockInfo), GFP_KERNEL);
	if (!lock)
		return lock;
	lock->offset = offset;
	lock->length = length;
	lock->type = type;
	lock->pid = current->tgid;
	lock->flags = flags;
	INIT_LIST_HEAD(&lock->blist);
	init_waitqueue_head(&lock->block_q);
	return lock;
}

void
cifs_del_lock_waiters(struct cifsLockInfo *lock)
{
	struct cifsLockInfo *li, *tmp;
	list_for_each_entry_safe(li, tmp, &lock->blist, blist) {
		list_del_init(&li->blist);
		wake_up(&li->block_q);
	}
}

#define CIFS_LOCK_OP	0
#define CIFS_READ_OP	1
#define CIFS_WRITE_OP	2

/* @rw_check : 0 - no op, 1 - read, 2 - write */
static bool
cifs_find_fid_lock_conflict(struct cifs_fid_locks *fdlocks, __u64 offset,
			    __u64 length, __u8 type, __u16 flags,
			    struct cifsFileInfo *cfile,
			    struct cifsLockInfo **conf_lock, int rw_check)
{
	struct cifsLockInfo *li;
	struct cifsFileInfo *cur_cfile = fdlocks->cfile;
	struct TCP_Server_Info *server = tlink_tcon(cfile->tlink)->ses->server;

	list_for_each_entry(li, &fdlocks->locks, llist) {
		if (offset + length <= li->offset ||
		    offset >= li->offset + li->length)
			continue;
		if (rw_check != CIFS_LOCK_OP && current->tgid == li->pid &&
		    server->ops->compare_fids(cfile, cur_cfile)) {
			/* shared lock prevents write op through the same fid */
			if (!(li->type & server->vals->shared_lock_type) ||
			    rw_check != CIFS_WRITE_OP)
				continue;
		}
		if ((type & server->vals->shared_lock_type) &&
		    ((server->ops->compare_fids(cfile, cur_cfile) &&
		     current->tgid == li->pid) || type == li->type))
			continue;
		if (rw_check == CIFS_LOCK_OP &&
		    (flags & FL_OFDLCK) && (li->flags & FL_OFDLCK) &&
		    server->ops->compare_fids(cfile, cur_cfile))
			continue;
		if (conf_lock)
			*conf_lock = li;
		return true;
	}
	return false;
}

bool
cifs_find_lock_conflict(struct cifsFileInfo *cfile, __u64 offset, __u64 length,
			__u8 type, __u16 flags,
			struct cifsLockInfo **conf_lock, int rw_check)
{
	bool rc = false;
	struct cifs_fid_locks *cur;
	struct cifsInodeInfo *cinode = CIFS_I(d_inode(cfile->dentry));

	list_for_each_entry(cur, &cinode->llist, llist) {
		rc = cifs_find_fid_lock_conflict(cur, offset, length, type,
						 flags, cfile, conf_lock,
						 rw_check);
		if (rc)
			break;
	}

	return rc;
}

/*
 * Check if there is another lock that prevents us to set the lock (mandatory
 * style). If such a lock exists, update the flock structure with its
 * properties. Otherwise, set the flock type to F_UNLCK if we can cache brlocks
 * or leave it the same if we can't. Returns 0 if we don't need to request to
 * the server or 1 otherwise.
 */
static int
cifs_lock_test(struct cifsFileInfo *cfile, __u64 offset, __u64 length,
	       __u8 type, struct file_lock *flock)
{
	int rc = 0;
	struct cifsLockInfo *conf_lock;
	struct cifsInodeInfo *cinode = CIFS_I(d_inode(cfile->dentry));
	struct TCP_Server_Info *server = tlink_tcon(cfile->tlink)->ses->server;
	bool exist;

	down_read(&cinode->lock_sem);

	exist = cifs_find_lock_conflict(cfile, offset, length, type,
					flock->fl_flags, &conf_lock,
					CIFS_LOCK_OP);
	if (exist) {
		flock->fl_start = conf_lock->offset;
		flock->fl_end = conf_lock->offset + conf_lock->length - 1;
		flock->fl_pid = conf_lock->pid;
		if (conf_lock->type & server->vals->shared_lock_type)
			flock->fl_type = F_RDLCK;
		else
			flock->fl_type = F_WRLCK;
	} else if (!cinode->can_cache_brlcks)
		rc = 1;
	else
		flock->fl_type = F_UNLCK;

	up_read(&cinode->lock_sem);
	return rc;
}

static void
cifs_lock_add(struct cifsFileInfo *cfile, struct cifsLockInfo *lock)
{
	struct cifsInodeInfo *cinode = CIFS_I(d_inode(cfile->dentry));
	cifs_down_write(&cinode->lock_sem);
	list_add_tail(&lock->llist, &cfile->llist->locks);
	up_write(&cinode->lock_sem);
}

/*
 * Set the byte-range lock (mandatory style). Returns:
 * 1) 0, if we set the lock and don't need to request to the server;
 * 2) 1, if no locks prevent us but we need to request to the server;
 * 3) -EACCES, if there is a lock that prevents us and wait is false.
 */
static int
cifs_lock_add_if(struct cifsFileInfo *cfile, struct cifsLockInfo *lock,
		 bool wait)
{
	struct cifsLockInfo *conf_lock;
	struct cifsInodeInfo *cinode = CIFS_I(d_inode(cfile->dentry));
	bool exist;
	int rc = 0;

try_again:
	exist = false;
	cifs_down_write(&cinode->lock_sem);

	exist = cifs_find_lock_conflict(cfile, lock->offset, lock->length,
					lock->type, lock->flags, &conf_lock,
					CIFS_LOCK_OP);
	if (!exist && cinode->can_cache_brlcks) {
		list_add_tail(&lock->llist, &cfile->llist->locks);
		up_write(&cinode->lock_sem);
		return rc;
	}

	if (!exist)
		rc = 1;
	else if (!wait)
		rc = -EACCES;
	else {
		list_add_tail(&lock->blist, &conf_lock->blist);
		up_write(&cinode->lock_sem);
		rc = wait_event_interruptible(lock->block_q,
					(lock->blist.prev == &lock->blist) &&
					(lock->blist.next == &lock->blist));
		if (!rc)
			goto try_again;
		cifs_down_write(&cinode->lock_sem);
		list_del_init(&lock->blist);
	}

	up_write(&cinode->lock_sem);
	return rc;
}

/*
 * Check if there is another lock that prevents us to set the lock (posix
 * style). If such a lock exists, update the flock structure with its
 * properties. Otherwise, set the flock type to F_UNLCK if we can cache brlocks
 * or leave it the same if we can't. Returns 0 if we don't need to request to
 * the server or 1 otherwise.
 */
static int
cifs_posix_lock_test(struct file *file, struct file_lock *flock)
{
	int rc = 0;
	struct cifsInodeInfo *cinode = CIFS_I(file_inode(file));
	unsigned char saved_type = flock->fl_type;

	if ((flock->fl_flags & FL_POSIX) == 0)
		return 1;

	down_read(&cinode->lock_sem);
	posix_test_lock(file, flock);

	if (flock->fl_type == F_UNLCK && !cinode->can_cache_brlcks) {
		flock->fl_type = saved_type;
		rc = 1;
	}

	up_read(&cinode->lock_sem);
	return rc;
}

/*
 * Set the byte-range lock (posix style). Returns:
 * 1) <0, if the error occurs while setting the lock;
 * 2) 0, if we set the lock and don't need to request to the server;
 * 3) FILE_LOCK_DEFERRED, if we will wait for some other file_lock;
 * 4) FILE_LOCK_DEFERRED + 1, if we need to request to the server.
 */
static int
cifs_posix_lock_set(struct file *file, struct file_lock *flock)
{
	struct cifsInodeInfo *cinode = CIFS_I(file_inode(file));
	int rc = FILE_LOCK_DEFERRED + 1;

	if ((flock->fl_flags & FL_POSIX) == 0)
		return rc;

	cifs_down_write(&cinode->lock_sem);
	if (!cinode->can_cache_brlcks) {
		up_write(&cinode->lock_sem);
		return rc;
	}

	rc = posix_lock_file(file, flock, NULL);
	up_write(&cinode->lock_sem);
	return rc;
}

int
cifs_push_mandatory_locks(struct cifsFileInfo *cfile)
{
	unsigned int xid;
	int rc = 0, stored_rc;
	struct cifsLockInfo *li, *tmp;
	struct cifs_tcon *tcon;
	unsigned int num, max_num, max_buf;
	LOCKING_ANDX_RANGE *buf, *cur;
	static const int types[] = {
		LOCKING_ANDX_LARGE_FILES,
		LOCKING_ANDX_SHARED_LOCK | LOCKING_ANDX_LARGE_FILES
	};
	int i;

	xid = get_xid();
	tcon = tlink_tcon(cfile->tlink);

	/*
	 * Accessing maxBuf is racy with cifs_reconnect - need to store value
	 * and check it before using.
	 */
	max_buf = tcon->ses->server->maxBuf;
	if (max_buf < (sizeof(struct smb_hdr) + sizeof(LOCKING_ANDX_RANGE))) {
		free_xid(xid);
		return -EINVAL;
	}

	BUILD_BUG_ON(sizeof(struct smb_hdr) + sizeof(LOCKING_ANDX_RANGE) >
		     PAGE_SIZE);
	max_buf = min_t(unsigned int, max_buf - sizeof(struct smb_hdr),
			PAGE_SIZE);
	max_num = (max_buf - sizeof(struct smb_hdr)) /
						sizeof(LOCKING_ANDX_RANGE);
	buf = kcalloc(max_num, sizeof(LOCKING_ANDX_RANGE), GFP_KERNEL);
	if (!buf) {
		free_xid(xid);
		return -ENOMEM;
	}

	for (i = 0; i < 2; i++) {
		cur = buf;
		num = 0;
		list_for_each_entry_safe(li, tmp, &cfile->llist->locks, llist) {
			if (li->type != types[i])
				continue;
			cur->Pid = cpu_to_le16(li->pid);
			cur->LengthLow = cpu_to_le32((u32)li->length);
			cur->LengthHigh = cpu_to_le32((u32)(li->length>>32));
			cur->OffsetLow = cpu_to_le32((u32)li->offset);
			cur->OffsetHigh = cpu_to_le32((u32)(li->offset>>32));
			if (++num == max_num) {
				stored_rc = cifs_lockv(xid, tcon,
						       cfile->fid.netfid,
						       (__u8)li->type, 0, num,
						       buf);
				if (stored_rc)
					rc = stored_rc;
				cur = buf;
				num = 0;
			} else
				cur++;
		}

		if (num) {
			stored_rc = cifs_lockv(xid, tcon, cfile->fid.netfid,
					       (__u8)types[i], 0, num, buf);
			if (stored_rc)
				rc = stored_rc;
		}
	}

	kfree(buf);
	free_xid(xid);
	return rc;
}

static __u32
hash_lockowner(fl_owner_t owner)
{
	return cifs_lock_secret ^ hash32_ptr((const void *)owner);
}

struct lock_to_push {
	struct list_head llist;
	__u64 offset;
	__u64 length;
	__u32 pid;
	__u16 netfid;
	__u8 type;
};

static int
cifs_push_posix_locks(struct cifsFileInfo *cfile)
{
	struct inode *inode = d_inode(cfile->dentry);
	struct cifs_tcon *tcon = tlink_tcon(cfile->tlink);
	struct file_lock *flock;
	struct file_lock_context *flctx = inode->i_flctx;
	unsigned int count = 0, i;
	int rc = 0, xid, type;
	struct list_head locks_to_send, *el;
	struct lock_to_push *lck, *tmp;
	__u64 length;

	xid = get_xid();

	if (!flctx)
		goto out;

	spin_lock(&flctx->flc_lock);
	list_for_each(el, &flctx->flc_posix) {
		count++;
	}
	spin_unlock(&flctx->flc_lock);

	INIT_LIST_HEAD(&locks_to_send);

	/*
	 * Allocating count locks is enough because no FL_POSIX locks can be
	 * added to the list while we are holding cinode->lock_sem that
	 * protects locking operations of this inode.
	 */
	for (i = 0; i < count; i++) {
		lck = kmalloc(sizeof(struct lock_to_push), GFP_KERNEL);
		if (!lck) {
			rc = -ENOMEM;
			goto err_out;
		}
		list_add_tail(&lck->llist, &locks_to_send);
	}

	el = locks_to_send.next;
	spin_lock(&flctx->flc_lock);
	list_for_each_entry(flock, &flctx->flc_posix, fl_list) {
		if (el == &locks_to_send) {
			/*
			 * The list ended. We don't have enough allocated
			 * structures - something is really wrong.
			 */
			cifs_dbg(VFS, "Can't push all brlocks!\n");
			break;
		}
		length = cifs_flock_len(flock);
		if (flock->fl_type == F_RDLCK || flock->fl_type == F_SHLCK)
			type = CIFS_RDLCK;
		else
			type = CIFS_WRLCK;
		lck = list_entry(el, struct lock_to_push, llist);
		lck->pid = hash_lockowner(flock->fl_owner);
		lck->netfid = cfile->fid.netfid;
		lck->length = length;
		lck->type = type;
		lck->offset = flock->fl_start;
	}
	spin_unlock(&flctx->flc_lock);

	list_for_each_entry_safe(lck, tmp, &locks_to_send, llist) {
		int stored_rc;

		stored_rc = CIFSSMBPosixLock(xid, tcon, lck->netfid, lck->pid,
					     lck->offset, lck->length, NULL,
					     lck->type, 0);
		if (stored_rc)
			rc = stored_rc;
		list_del(&lck->llist);
		kfree(lck);
	}

out:
	free_xid(xid);
	return rc;
err_out:
	list_for_each_entry_safe(lck, tmp, &locks_to_send, llist) {
		list_del(&lck->llist);
		kfree(lck);
	}
	goto out;
}

static int
cifs_push_locks(struct cifsFileInfo *cfile)
{
	struct cifs_sb_info *cifs_sb = CIFS_SB(cfile->dentry->d_sb);
	struct cifsInodeInfo *cinode = CIFS_I(d_inode(cfile->dentry));
	struct cifs_tcon *tcon = tlink_tcon(cfile->tlink);
	int rc = 0;

	/* we are going to update can_cache_brlcks here - need a write access */
	cifs_down_write(&cinode->lock_sem);
	if (!cinode->can_cache_brlcks) {
		up_write(&cinode->lock_sem);
		return rc;
	}

	if (cap_unix(tcon->ses) &&
	    (CIFS_UNIX_FCNTL_CAP & le64_to_cpu(tcon->fsUnixInfo.Capability)) &&
	    ((cifs_sb->mnt_cifs_flags & CIFS_MOUNT_NOPOSIXBRL) == 0))
		rc = cifs_push_posix_locks(cfile);
	else
		rc = tcon->ses->server->ops->push_mand_locks(cfile);

	cinode->can_cache_brlcks = false;
	up_write(&cinode->lock_sem);
	return rc;
}

static void
cifs_read_flock(struct file_lock *flock, __u32 *type, int *lock, int *unlock,
		bool *wait_flag, struct TCP_Server_Info *server)
{
	if (flock->fl_flags & FL_POSIX)
		cifs_dbg(FYI, "Posix\n");
	if (flock->fl_flags & FL_FLOCK)
		cifs_dbg(FYI, "Flock\n");
	if (flock->fl_flags & FL_SLEEP) {
		cifs_dbg(FYI, "Blocking lock\n");
		*wait_flag = true;
	}
	if (flock->fl_flags & FL_ACCESS)
		cifs_dbg(FYI, "Process suspended by mandatory locking - not implemented yet\n");
	if (flock->fl_flags & FL_LEASE)
		cifs_dbg(FYI, "Lease on file - not implemented yet\n");
	if (flock->fl_flags &
	    (~(FL_POSIX | FL_FLOCK | FL_SLEEP |
	       FL_ACCESS | FL_LEASE | FL_CLOSE | FL_OFDLCK)))
		cifs_dbg(FYI, "Unknown lock flags 0x%x\n", flock->fl_flags);

	*type = server->vals->large_lock_type;
	if (flock->fl_type == F_WRLCK) {
		cifs_dbg(FYI, "F_WRLCK\n");
		*type |= server->vals->exclusive_lock_type;
		*lock = 1;
	} else if (flock->fl_type == F_UNLCK) {
		cifs_dbg(FYI, "F_UNLCK\n");
		*type |= server->vals->unlock_lock_type;
		*unlock = 1;
		/* Check if unlock includes more than one lock range */
	} else if (flock->fl_type == F_RDLCK) {
		cifs_dbg(FYI, "F_RDLCK\n");
		*type |= server->vals->shared_lock_type;
		*lock = 1;
	} else if (flock->fl_type == F_EXLCK) {
		cifs_dbg(FYI, "F_EXLCK\n");
		*type |= server->vals->exclusive_lock_type;
		*lock = 1;
	} else if (flock->fl_type == F_SHLCK) {
		cifs_dbg(FYI, "F_SHLCK\n");
		*type |= server->vals->shared_lock_type;
		*lock = 1;
	} else
		cifs_dbg(FYI, "Unknown type of lock\n");
}

static int
cifs_getlk(struct file *file, struct file_lock *flock, __u32 type,
	   bool wait_flag, bool posix_lck, unsigned int xid)
{
	int rc = 0;
	__u64 length = cifs_flock_len(flock);
	struct cifsFileInfo *cfile = (struct cifsFileInfo *)file->private_data;
	struct cifs_tcon *tcon = tlink_tcon(cfile->tlink);
	struct TCP_Server_Info *server = tcon->ses->server;
	__u16 netfid = cfile->fid.netfid;

	if (posix_lck) {
		int posix_lock_type;

		rc = cifs_posix_lock_test(file, flock);
		if (!rc)
			return rc;

		if (type & server->vals->shared_lock_type)
			posix_lock_type = CIFS_RDLCK;
		else
			posix_lock_type = CIFS_WRLCK;
		rc = CIFSSMBPosixLock(xid, tcon, netfid,
				      hash_lockowner(flock->fl_owner),
				      flock->fl_start, length, flock,
				      posix_lock_type, wait_flag);
		return rc;
	}

	rc = cifs_lock_test(cfile, flock->fl_start, length, type, flock);
	if (!rc)
		return rc;

	/* BB we could chain these into one lock request BB */
	rc = server->ops->mand_lock(xid, cfile, flock->fl_start, length, type,
				    1, 0, false);
	if (rc == 0) {
		rc = server->ops->mand_lock(xid, cfile, flock->fl_start, length,
					    type, 0, 1, false);
		flock->fl_type = F_UNLCK;
		if (rc != 0)
			cifs_dbg(VFS, "Error unlocking previously locked range %d during test of lock\n",
				 rc);
		return 0;
	}

	if (type & server->vals->shared_lock_type) {
		flock->fl_type = F_WRLCK;
		return 0;
	}

	type &= ~server->vals->exclusive_lock_type;

	rc = server->ops->mand_lock(xid, cfile, flock->fl_start, length,
				    type | server->vals->shared_lock_type,
				    1, 0, false);
	if (rc == 0) {
		rc = server->ops->mand_lock(xid, cfile, flock->fl_start, length,
			type | server->vals->shared_lock_type, 0, 1, false);
		flock->fl_type = F_RDLCK;
		if (rc != 0)
			cifs_dbg(VFS, "Error unlocking previously locked range %d during test of lock\n",
				 rc);
	} else
		flock->fl_type = F_WRLCK;

	return 0;
}

void
cifs_move_llist(struct list_head *source, struct list_head *dest)
{
	struct list_head *li, *tmp;
	list_for_each_safe(li, tmp, source)
		list_move(li, dest);
}

void
cifs_free_llist(struct list_head *llist)
{
	struct cifsLockInfo *li, *tmp;
	list_for_each_entry_safe(li, tmp, llist, llist) {
		cifs_del_lock_waiters(li);
		list_del(&li->llist);
		kfree(li);
	}
}

int
cifs_unlock_range(struct cifsFileInfo *cfile, struct file_lock *flock,
		  unsigned int xid)
{
	int rc = 0, stored_rc;
	static const int types[] = {
		LOCKING_ANDX_LARGE_FILES,
		LOCKING_ANDX_SHARED_LOCK | LOCKING_ANDX_LARGE_FILES
	};
	unsigned int i;
	unsigned int max_num, num, max_buf;
	LOCKING_ANDX_RANGE *buf, *cur;
	struct cifs_tcon *tcon = tlink_tcon(cfile->tlink);
	struct cifsInodeInfo *cinode = CIFS_I(d_inode(cfile->dentry));
	struct cifsLockInfo *li, *tmp;
	__u64 length = cifs_flock_len(flock);
	struct list_head tmp_llist;

	INIT_LIST_HEAD(&tmp_llist);

	/*
	 * Accessing maxBuf is racy with cifs_reconnect - need to store value
	 * and check it before using.
	 */
	max_buf = tcon->ses->server->maxBuf;
	if (max_buf < (sizeof(struct smb_hdr) + sizeof(LOCKING_ANDX_RANGE)))
		return -EINVAL;

	BUILD_BUG_ON(sizeof(struct smb_hdr) + sizeof(LOCKING_ANDX_RANGE) >
		     PAGE_SIZE);
	max_buf = min_t(unsigned int, max_buf - sizeof(struct smb_hdr),
			PAGE_SIZE);
	max_num = (max_buf - sizeof(struct smb_hdr)) /
						sizeof(LOCKING_ANDX_RANGE);
	buf = kcalloc(max_num, sizeof(LOCKING_ANDX_RANGE), GFP_KERNEL);
	if (!buf)
		return -ENOMEM;

	cifs_down_write(&cinode->lock_sem);
	for (i = 0; i < 2; i++) {
		cur = buf;
		num = 0;
		list_for_each_entry_safe(li, tmp, &cfile->llist->locks, llist) {
			if (flock->fl_start > li->offset ||
			    (flock->fl_start + length) <
			    (li->offset + li->length))
				continue;
			if (current->tgid != li->pid)
				continue;
			if (types[i] != li->type)
				continue;
			if (cinode->can_cache_brlcks) {
				/*
				 * We can cache brlock requests - simply remove
				 * a lock from the file's list.
				 */
				list_del(&li->llist);
				cifs_del_lock_waiters(li);
				kfree(li);
				continue;
			}
			cur->Pid = cpu_to_le16(li->pid);
			cur->LengthLow = cpu_to_le32((u32)li->length);
			cur->LengthHigh = cpu_to_le32((u32)(li->length>>32));
			cur->OffsetLow = cpu_to_le32((u32)li->offset);
			cur->OffsetHigh = cpu_to_le32((u32)(li->offset>>32));
			/*
			 * We need to save a lock here to let us add it again to
			 * the file's list if the unlock range request fails on
			 * the server.
			 */
			list_move(&li->llist, &tmp_llist);
			if (++num == max_num) {
				stored_rc = cifs_lockv(xid, tcon,
						       cfile->fid.netfid,
						       li->type, num, 0, buf);
				if (stored_rc) {
					/*
					 * We failed on the unlock range
					 * request - add all locks from the tmp
					 * list to the head of the file's list.
					 */
					cifs_move_llist(&tmp_llist,
							&cfile->llist->locks);
					rc = stored_rc;
				} else
					/*
					 * The unlock range request succeed -
					 * free the tmp list.
					 */
					cifs_free_llist(&tmp_llist);
				cur = buf;
				num = 0;
			} else
				cur++;
		}
		if (num) {
			stored_rc = cifs_lockv(xid, tcon, cfile->fid.netfid,
					       types[i], num, 0, buf);
			if (stored_rc) {
				cifs_move_llist(&tmp_llist,
						&cfile->llist->locks);
				rc = stored_rc;
			} else
				cifs_free_llist(&tmp_llist);
		}
	}

	up_write(&cinode->lock_sem);
	kfree(buf);
	return rc;
}

static int
cifs_setlk(struct file *file, struct file_lock *flock, __u32 type,
	   bool wait_flag, bool posix_lck, int lock, int unlock,
	   unsigned int xid)
{
	int rc = 0;
	__u64 length = cifs_flock_len(flock);
	struct cifsFileInfo *cfile = (struct cifsFileInfo *)file->private_data;
	struct cifs_tcon *tcon = tlink_tcon(cfile->tlink);
	struct TCP_Server_Info *server = tcon->ses->server;
	struct inode *inode = d_inode(cfile->dentry);

	if (posix_lck) {
		int posix_lock_type;

		rc = cifs_posix_lock_set(file, flock);
		if (rc <= FILE_LOCK_DEFERRED)
			return rc;

		if (type & server->vals->shared_lock_type)
			posix_lock_type = CIFS_RDLCK;
		else
			posix_lock_type = CIFS_WRLCK;

		if (unlock == 1)
			posix_lock_type = CIFS_UNLCK;

		rc = CIFSSMBPosixLock(xid, tcon, cfile->fid.netfid,
				      hash_lockowner(flock->fl_owner),
				      flock->fl_start, length,
				      NULL, posix_lock_type, wait_flag);
		goto out;
	}

	if (lock) {
		struct cifsLockInfo *lock;

		lock = cifs_lock_init(flock->fl_start, length, type,
				      flock->fl_flags);
		if (!lock)
			return -ENOMEM;

		rc = cifs_lock_add_if(cfile, lock, wait_flag);
		if (rc < 0) {
			kfree(lock);
			return rc;
		}
		if (!rc)
			goto out;

		/*
		 * Windows 7 server can delay breaking lease from read to None
		 * if we set a byte-range lock on a file - break it explicitly
		 * before sending the lock to the server to be sure the next
		 * read won't conflict with non-overlapted locks due to
		 * pagereading.
		 */
		if (!CIFS_CACHE_WRITE(CIFS_I(inode)) &&
					CIFS_CACHE_READ(CIFS_I(inode))) {
			cifs_zap_mapping(inode);
			cifs_dbg(FYI, "Set no oplock for inode=%p due to mand locks\n",
				 inode);
			CIFS_I(inode)->oplock = 0;
		}

		rc = server->ops->mand_lock(xid, cfile, flock->fl_start, length,
					    type, 1, 0, wait_flag);
		if (rc) {
			kfree(lock);
			return rc;
		}

		cifs_lock_add(cfile, lock);
	} else if (unlock)
		rc = server->ops->mand_unlock_range(cfile, flock, xid);

out:
	if ((flock->fl_flags & FL_POSIX) || (flock->fl_flags & FL_FLOCK)) {
		/*
		 * If this is a request to remove all locks because we
		 * are closing the file, it doesn't matter if the
		 * unlocking failed as both cifs.ko and the SMB server
		 * remove the lock on file close
		 */
		if (rc) {
			cifs_dbg(VFS, "%s failed rc=%d\n", __func__, rc);
			if (!(flock->fl_flags & FL_CLOSE))
				return rc;
		}
		rc = locks_lock_file_wait(file, flock);
	}
	return rc;
}

int cifs_flock(struct file *file, int cmd, struct file_lock *fl)
{
	int rc, xid;
	int lock = 0, unlock = 0;
	bool wait_flag = false;
	bool posix_lck = false;
	struct cifs_sb_info *cifs_sb;
	struct cifs_tcon *tcon;
	struct cifsFileInfo *cfile;
	__u32 type;

	rc = -EACCES;
	xid = get_xid();

	if (!(fl->fl_flags & FL_FLOCK))
		return -ENOLCK;

	cfile = (struct cifsFileInfo *)file->private_data;
	tcon = tlink_tcon(cfile->tlink);

	cifs_read_flock(fl, &type, &lock, &unlock, &wait_flag,
			tcon->ses->server);
	cifs_sb = CIFS_FILE_SB(file);

	if (cap_unix(tcon->ses) &&
	    (CIFS_UNIX_FCNTL_CAP & le64_to_cpu(tcon->fsUnixInfo.Capability)) &&
	    ((cifs_sb->mnt_cifs_flags & CIFS_MOUNT_NOPOSIXBRL) == 0))
		posix_lck = true;

	if (!lock && !unlock) {
		/*
		 * if no lock or unlock then nothing to do since we do not
		 * know what it is
		 */
		free_xid(xid);
		return -EOPNOTSUPP;
	}

	rc = cifs_setlk(file, fl, type, wait_flag, posix_lck, lock, unlock,
			xid);
	free_xid(xid);
	return rc;


}

int cifs_lock(struct file *file, int cmd, struct file_lock *flock)
{
	int rc, xid;
	int lock = 0, unlock = 0;
	bool wait_flag = false;
	bool posix_lck = false;
	struct cifs_sb_info *cifs_sb;
	struct cifs_tcon *tcon;
	struct cifsFileInfo *cfile;
	__u32 type;

	rc = -EACCES;
	xid = get_xid();

	cifs_dbg(FYI, "Lock parm: 0x%x flockflags: 0x%x flocktype: 0x%x start: %lld end: %lld\n",
		 cmd, flock->fl_flags, flock->fl_type,
		 flock->fl_start, flock->fl_end);

	cfile = (struct cifsFileInfo *)file->private_data;
	tcon = tlink_tcon(cfile->tlink);

	cifs_read_flock(flock, &type, &lock, &unlock, &wait_flag,
			tcon->ses->server);
	cifs_sb = CIFS_FILE_SB(file);
	set_bit(CIFS_INO_CLOSE_ON_LOCK, &CIFS_I(d_inode(cfile->dentry))->flags);

	if (cap_unix(tcon->ses) &&
	    (CIFS_UNIX_FCNTL_CAP & le64_to_cpu(tcon->fsUnixInfo.Capability)) &&
	    ((cifs_sb->mnt_cifs_flags & CIFS_MOUNT_NOPOSIXBRL) == 0))
		posix_lck = true;
	/*
	 * BB add code here to normalize offset and length to account for
	 * negative length which we can not accept over the wire.
	 */
	if (IS_GETLK(cmd)) {
		rc = cifs_getlk(file, flock, type, wait_flag, posix_lck, xid);
		free_xid(xid);
		return rc;
	}

	if (!lock && !unlock) {
		/*
		 * if no lock or unlock then nothing to do since we do not
		 * know what it is
		 */
		free_xid(xid);
		return -EOPNOTSUPP;
	}

	rc = cifs_setlk(file, flock, type, wait_flag, posix_lck, lock, unlock,
			xid);
	free_xid(xid);
	return rc;
}

/*
 * update the file size (if needed) after a write. Should be called with
 * the inode->i_lock held
 */
void
cifs_update_eof(struct cifsInodeInfo *cifsi, loff_t offset,
		      unsigned int bytes_written)
{
	loff_t end_of_write = offset + bytes_written;

	if (end_of_write > cifsi->server_eof)
		cifsi->server_eof = end_of_write;
}

static ssize_t
cifs_write(struct cifsFileInfo *open_file, __u32 pid, const char *write_data,
	   size_t write_size, loff_t *offset)
{
	int rc = 0;
	unsigned int bytes_written = 0;
	unsigned int total_written;
	struct cifs_tcon *tcon;
	struct TCP_Server_Info *server;
	unsigned int xid;
	struct dentry *dentry = open_file->dentry;
	struct cifsInodeInfo *cifsi = CIFS_I(d_inode(dentry));
	struct cifs_io_parms io_parms = {0};

	cifs_dbg(FYI, "write %zd bytes to offset %lld of %pd\n",
		 write_size, *offset, dentry);

	tcon = tlink_tcon(open_file->tlink);
	server = tcon->ses->server;

	if (!server->ops->sync_write)
		return -ENOSYS;

	xid = get_xid();

	for (total_written = 0; write_size > total_written;
	     total_written += bytes_written) {
		rc = -EAGAIN;
		while (rc == -EAGAIN) {
			struct kvec iov[2];
			unsigned int len;

			if (open_file->invalidHandle) {
				/* we could deadlock if we called
				   filemap_fdatawait from here so tell
				   reopen_file not to flush data to
				   server now */
				rc = cifs_reopen_file(open_file, false);
				if (rc != 0)
					break;
			}

			len = min(server->ops->wp_retry_size(d_inode(dentry)),
				  (unsigned int)write_size - total_written);
			/* iov[0] is reserved for smb header */
			iov[1].iov_base = (char *)write_data + total_written;
			iov[1].iov_len = len;
			io_parms.pid = pid;
			io_parms.tcon = tcon;
			io_parms.offset = *offset;
			io_parms.length = len;
			rc = server->ops->sync_write(xid, &open_file->fid,
					&io_parms, &bytes_written, iov, 1);
		}
		if (rc || (bytes_written == 0)) {
			if (total_written)
				break;
			else {
				free_xid(xid);
				return rc;
			}
		} else {
			spin_lock(&d_inode(dentry)->i_lock);
			cifs_update_eof(cifsi, *offset, bytes_written);
			spin_unlock(&d_inode(dentry)->i_lock);
			*offset += bytes_written;
		}
	}

	cifs_stats_bytes_written(tcon, total_written);

	if (total_written > 0) {
		spin_lock(&d_inode(dentry)->i_lock);
		if (*offset > d_inode(dentry)->i_size) {
			i_size_write(d_inode(dentry), *offset);
			d_inode(dentry)->i_blocks = (512 - 1 + *offset) >> 9;
		}
		spin_unlock(&d_inode(dentry)->i_lock);
	}
	mark_inode_dirty_sync(d_inode(dentry));
	free_xid(xid);
	return total_written;
}

struct cifsFileInfo *find_readable_file(struct cifsInodeInfo *cifs_inode,
					bool fsuid_only)
{
	struct cifsFileInfo *open_file = NULL;
	struct cifs_sb_info *cifs_sb = CIFS_SB(cifs_inode->netfs.inode.i_sb);

	/* only filter by fsuid on multiuser mounts */
	if (!(cifs_sb->mnt_cifs_flags & CIFS_MOUNT_MULTIUSER))
		fsuid_only = false;

	spin_lock(&cifs_inode->open_file_lock);
	/* we could simply get the first_list_entry since write-only entries
	   are always at the end of the list but since the first entry might
	   have a close pending, we go through the whole list */
	list_for_each_entry(open_file, &cifs_inode->openFileList, flist) {
		if (fsuid_only && !uid_eq(open_file->uid, current_fsuid()))
			continue;
		if (OPEN_FMODE(open_file->f_flags) & FMODE_READ) {
			if ((!open_file->invalidHandle)) {
				/* found a good file */
				/* lock it so it will not be closed on us */
				cifsFileInfo_get(open_file);
				spin_unlock(&cifs_inode->open_file_lock);
				return open_file;
			} /* else might as well continue, and look for
			     another, or simply have the caller reopen it
			     again rather than trying to fix this handle */
		} else /* write only file */
			break; /* write only files are last so must be done */
	}
	spin_unlock(&cifs_inode->open_file_lock);
	return NULL;
}

/* Return -EBADF if no handle is found and general rc otherwise */
int
cifs_get_writable_file(struct cifsInodeInfo *cifs_inode, int flags,
		       struct cifsFileInfo **ret_file)
{
	struct cifsFileInfo *open_file, *inv_file = NULL;
	struct cifs_sb_info *cifs_sb;
	bool any_available = false;
	int rc = -EBADF;
	unsigned int refind = 0;
	bool fsuid_only = flags & FIND_WR_FSUID_ONLY;
	bool with_delete = flags & FIND_WR_WITH_DELETE;
	*ret_file = NULL;

	/*
	 * Having a null inode here (because mapping->host was set to zero by
	 * the VFS or MM) should not happen but we had reports of on oops (due
	 * to it being zero) during stress testcases so we need to check for it
	 */

	if (cifs_inode == NULL) {
		cifs_dbg(VFS, "Null inode passed to cifs_writeable_file\n");
		dump_stack();
		return rc;
	}

	cifs_sb = CIFS_SB(cifs_inode->netfs.inode.i_sb);

	/* only filter by fsuid on multiuser mounts */
	if (!(cifs_sb->mnt_cifs_flags & CIFS_MOUNT_MULTIUSER))
		fsuid_only = false;

	spin_lock(&cifs_inode->open_file_lock);
refind_writable:
	if (refind > MAX_REOPEN_ATT) {
		spin_unlock(&cifs_inode->open_file_lock);
		return rc;
	}
	list_for_each_entry(open_file, &cifs_inode->openFileList, flist) {
		if (!any_available && open_file->pid != current->tgid)
			continue;
		if (fsuid_only && !uid_eq(open_file->uid, current_fsuid()))
			continue;
		if (with_delete && !(open_file->fid.access & DELETE))
			continue;
		if (OPEN_FMODE(open_file->f_flags) & FMODE_WRITE) {
			if (!open_file->invalidHandle) {
				/* found a good writable file */
				cifsFileInfo_get(open_file);
				spin_unlock(&cifs_inode->open_file_lock);
				*ret_file = open_file;
				return 0;
			} else {
				if (!inv_file)
					inv_file = open_file;
			}
		}
	}
	/* couldn't find useable FH with same pid, try any available */
	if (!any_available) {
		any_available = true;
		goto refind_writable;
	}

	if (inv_file) {
		any_available = false;
		cifsFileInfo_get(inv_file);
	}

	spin_unlock(&cifs_inode->open_file_lock);

	if (inv_file) {
		rc = cifs_reopen_file(inv_file, false);
		if (!rc) {
			*ret_file = inv_file;
			return 0;
		}

		spin_lock(&cifs_inode->open_file_lock);
		list_move_tail(&inv_file->flist, &cifs_inode->openFileList);
		spin_unlock(&cifs_inode->open_file_lock);
		cifsFileInfo_put(inv_file);
		++refind;
		inv_file = NULL;
		spin_lock(&cifs_inode->open_file_lock);
		goto refind_writable;
	}

	return rc;
}

struct cifsFileInfo *
find_writable_file(struct cifsInodeInfo *cifs_inode, int flags)
{
	struct cifsFileInfo *cfile;
	int rc;

	rc = cifs_get_writable_file(cifs_inode, flags, &cfile);
	if (rc)
		cifs_dbg(FYI, "Couldn't find writable handle rc=%d\n", rc);

	return cfile;
}

int
cifs_get_writable_path(struct cifs_tcon *tcon, const char *name,
		       int flags,
		       struct cifsFileInfo **ret_file)
{
	struct cifsFileInfo *cfile;
	void *page = alloc_dentry_path();

	*ret_file = NULL;

	spin_lock(&tcon->open_file_lock);
	list_for_each_entry(cfile, &tcon->openFileList, tlist) {
		struct cifsInodeInfo *cinode;
		const char *full_path = build_path_from_dentry(cfile->dentry, page);
		if (IS_ERR(full_path)) {
			spin_unlock(&tcon->open_file_lock);
			free_dentry_path(page);
			return PTR_ERR(full_path);
		}
		if (strcmp(full_path, name))
			continue;

		cinode = CIFS_I(d_inode(cfile->dentry));
		spin_unlock(&tcon->open_file_lock);
		free_dentry_path(page);
		return cifs_get_writable_file(cinode, flags, ret_file);
	}

	spin_unlock(&tcon->open_file_lock);
	free_dentry_path(page);
	return -ENOENT;
}

int
cifs_get_readable_path(struct cifs_tcon *tcon, const char *name,
		       struct cifsFileInfo **ret_file)
{
	struct cifsFileInfo *cfile;
	void *page = alloc_dentry_path();

	*ret_file = NULL;

	spin_lock(&tcon->open_file_lock);
	list_for_each_entry(cfile, &tcon->openFileList, tlist) {
		struct cifsInodeInfo *cinode;
		const char *full_path = build_path_from_dentry(cfile->dentry, page);
		if (IS_ERR(full_path)) {
			spin_unlock(&tcon->open_file_lock);
			free_dentry_path(page);
			return PTR_ERR(full_path);
		}
		if (strcmp(full_path, name))
			continue;

		cinode = CIFS_I(d_inode(cfile->dentry));
		spin_unlock(&tcon->open_file_lock);
		free_dentry_path(page);
		*ret_file = find_readable_file(cinode, 0);
		return *ret_file ? 0 : -ENOENT;
	}

	spin_unlock(&tcon->open_file_lock);
	free_dentry_path(page);
	return -ENOENT;
}

static int cifs_partialpagewrite(struct page *page, unsigned from, unsigned to)
{
	struct address_space *mapping = page->mapping;
	loff_t offset = (loff_t)page->index << PAGE_SHIFT;
	char *write_data;
	int rc = -EFAULT;
	int bytes_written = 0;
	struct inode *inode;
	struct cifsFileInfo *open_file;

	if (!mapping || !mapping->host)
		return -EFAULT;

	inode = page->mapping->host;

	offset += (loff_t)from;
	write_data = kmap(page);
	write_data += from;

	if ((to > PAGE_SIZE) || (from > to)) {
		kunmap(page);
		return -EIO;
	}

	/* racing with truncate? */
	if (offset > mapping->host->i_size) {
		kunmap(page);
		return 0; /* don't care */
	}

	/* check to make sure that we are not extending the file */
	if (mapping->host->i_size - offset < (loff_t)to)
		to = (unsigned)(mapping->host->i_size - offset);

	rc = cifs_get_writable_file(CIFS_I(mapping->host), FIND_WR_ANY,
				    &open_file);
	if (!rc) {
		bytes_written = cifs_write(open_file, open_file->pid,
					   write_data, to - from, &offset);
		cifsFileInfo_put(open_file);
		/* Does mm or vfs already set times? */
		inode->i_atime = inode->i_mtime = current_time(inode);
		if ((bytes_written > 0) && (offset))
			rc = 0;
		else if (bytes_written < 0)
			rc = bytes_written;
		else
			rc = -EFAULT;
	} else {
		cifs_dbg(FYI, "No writable handle for write page rc=%d\n", rc);
		if (!is_retryable_error(rc))
			rc = -EIO;
	}

	kunmap(page);
	return rc;
}

static struct cifs_writedata *
wdata_alloc_and_fillpages(pgoff_t tofind, struct address_space *mapping,
			  pgoff_t end, pgoff_t *index,
			  unsigned int *found_pages)
{
	struct cifs_writedata *wdata;

	wdata = cifs_writedata_alloc((unsigned int)tofind,
				     cifs_writev_complete);
	if (!wdata)
		return NULL;

	*found_pages = find_get_pages_range_tag(mapping, index, end,
				PAGECACHE_TAG_DIRTY, tofind, wdata->pages);
	return wdata;
}

static unsigned int
wdata_prepare_pages(struct cifs_writedata *wdata, unsigned int found_pages,
		    struct address_space *mapping,
		    struct writeback_control *wbc,
		    pgoff_t end, pgoff_t *index, pgoff_t *next, bool *done)
{
	unsigned int nr_pages = 0, i;
	struct page *page;

	for (i = 0; i < found_pages; i++) {
		page = wdata->pages[i];
		/*
		 * At this point we hold neither the i_pages lock nor the
		 * page lock: the page may be truncated or invalidated
		 * (changing page->mapping to NULL), or even swizzled
		 * back from swapper_space to tmpfs file mapping
		 */

		if (nr_pages == 0)
			lock_page(page);
		else if (!trylock_page(page))
			break;

		if (unlikely(page->mapping != mapping)) {
			unlock_page(page);
			break;
		}

		if (!wbc->range_cyclic && page->index > end) {
			*done = true;
			unlock_page(page);
			break;
		}

		if (*next && (page->index != *next)) {
			/* Not next consecutive page */
			unlock_page(page);
			break;
		}

		if (wbc->sync_mode != WB_SYNC_NONE)
			wait_on_page_writeback(page);

		if (PageWriteback(page) ||
				!clear_page_dirty_for_io(page)) {
			unlock_page(page);
			break;
		}

		/*
		 * This actually clears the dirty bit in the radix tree.
		 * See cifs_writepage() for more commentary.
		 */
		set_page_writeback(page);
		if (page_offset(page) >= i_size_read(mapping->host)) {
			*done = true;
			unlock_page(page);
			end_page_writeback(page);
			break;
		}

		wdata->pages[i] = page;
		*next = page->index + 1;
		++nr_pages;
	}

	/* reset index to refind any pages skipped */
	if (nr_pages == 0)
		*index = wdata->pages[0]->index + 1;

	/* put any pages we aren't going to use */
	for (i = nr_pages; i < found_pages; i++) {
		put_page(wdata->pages[i]);
		wdata->pages[i] = NULL;
	}

	return nr_pages;
}

static int
wdata_send_pages(struct cifs_writedata *wdata, unsigned int nr_pages,
		 struct address_space *mapping, struct writeback_control *wbc)
{
	int rc;

	wdata->sync_mode = wbc->sync_mode;
	wdata->nr_pages = nr_pages;
	wdata->offset = page_offset(wdata->pages[0]);
	wdata->pagesz = PAGE_SIZE;
	wdata->tailsz = min(i_size_read(mapping->host) -
			page_offset(wdata->pages[nr_pages - 1]),
			(loff_t)PAGE_SIZE);
	wdata->bytes = ((nr_pages - 1) * PAGE_SIZE) + wdata->tailsz;
	wdata->pid = wdata->cfile->pid;

	rc = adjust_credits(wdata->server, &wdata->credits, wdata->bytes);
	if (rc)
		return rc;

	if (wdata->cfile->invalidHandle)
		rc = -EAGAIN;
	else
		rc = wdata->server->ops->async_writev(wdata,
						      cifs_writedata_release);

	return rc;
}

static int cifs_writepages(struct address_space *mapping,
			   struct writeback_control *wbc)
{
	struct inode *inode = mapping->host;
	struct cifs_sb_info *cifs_sb = CIFS_SB(inode->i_sb);
	struct TCP_Server_Info *server;
	bool done = false, scanned = false, range_whole = false;
	pgoff_t end, index;
	struct cifs_writedata *wdata;
	struct cifsFileInfo *cfile = NULL;
	int rc = 0;
	int saved_rc = 0;
	unsigned int xid;

	/*
	 * If wsize is smaller than the page cache size, default to writing
	 * one page at a time via cifs_writepage
	 */
	if (cifs_sb->ctx->wsize < PAGE_SIZE)
		return generic_writepages(mapping, wbc);

	xid = get_xid();
	if (wbc->range_cyclic) {
		index = mapping->writeback_index; /* Start from prev offset */
		end = -1;
	} else {
		index = wbc->range_start >> PAGE_SHIFT;
		end = wbc->range_end >> PAGE_SHIFT;
		if (wbc->range_start == 0 && wbc->range_end == LLONG_MAX)
			range_whole = true;
		scanned = true;
	}
	server = cifs_pick_channel(cifs_sb_master_tcon(cifs_sb)->ses);

retry:
	while (!done && index <= end) {
		unsigned int i, nr_pages, found_pages, wsize;
		pgoff_t next = 0, tofind, saved_index = index;
		struct cifs_credits credits_on_stack;
		struct cifs_credits *credits = &credits_on_stack;
		int get_file_rc = 0;

		if (cfile)
			cifsFileInfo_put(cfile);

		rc = cifs_get_writable_file(CIFS_I(inode), FIND_WR_ANY, &cfile);

		/* in case of an error store it to return later */
		if (rc)
			get_file_rc = rc;

		rc = server->ops->wait_mtu_credits(server, cifs_sb->ctx->wsize,
						   &wsize, credits);
		if (rc != 0) {
			done = true;
			break;
		}

		tofind = min((wsize / PAGE_SIZE) - 1, end - index) + 1;

		wdata = wdata_alloc_and_fillpages(tofind, mapping, end, &index,
						  &found_pages);
		if (!wdata) {
			rc = -ENOMEM;
			done = true;
			add_credits_and_wake_if(server, credits, 0);
			break;
		}

		if (found_pages == 0) {
			kref_put(&wdata->refcount, cifs_writedata_release);
			add_credits_and_wake_if(server, credits, 0);
			break;
		}

		nr_pages = wdata_prepare_pages(wdata, found_pages, mapping, wbc,
					       end, &index, &next, &done);

		/* nothing to write? */
		if (nr_pages == 0) {
			kref_put(&wdata->refcount, cifs_writedata_release);
			add_credits_and_wake_if(server, credits, 0);
			continue;
		}

		wdata->credits = credits_on_stack;
		wdata->cfile = cfile;
		wdata->server = server;
		cfile = NULL;

		if (!wdata->cfile) {
			cifs_dbg(VFS, "No writable handle in writepages rc=%d\n",
				 get_file_rc);
			if (is_retryable_error(get_file_rc))
				rc = get_file_rc;
			else
				rc = -EBADF;
		} else
			rc = wdata_send_pages(wdata, nr_pages, mapping, wbc);

		for (i = 0; i < nr_pages; ++i)
			unlock_page(wdata->pages[i]);

		/* send failure -- clean up the mess */
		if (rc != 0) {
			add_credits_and_wake_if(server, &wdata->credits, 0);
			for (i = 0; i < nr_pages; ++i) {
				if (is_retryable_error(rc))
					redirty_page_for_writepage(wbc,
							   wdata->pages[i]);
				else
					SetPageError(wdata->pages[i]);
				end_page_writeback(wdata->pages[i]);
				put_page(wdata->pages[i]);
			}
			if (!is_retryable_error(rc))
				mapping_set_error(mapping, rc);
		}
		kref_put(&wdata->refcount, cifs_writedata_release);

		if (wbc->sync_mode == WB_SYNC_ALL && rc == -EAGAIN) {
			index = saved_index;
			continue;
		}

		/* Return immediately if we received a signal during writing */
		if (is_interrupt_error(rc)) {
			done = true;
			break;
		}

		if (rc != 0 && saved_rc == 0)
			saved_rc = rc;

		wbc->nr_to_write -= nr_pages;
		if (wbc->nr_to_write <= 0)
			done = true;

		index = next;
	}

	if (!scanned && !done) {
		/*
		 * We hit the last page and there is more work to be done: wrap
		 * back to the start of the file
		 */
		scanned = true;
		index = 0;
		goto retry;
	}

	if (saved_rc != 0)
		rc = saved_rc;

	if (wbc->range_cyclic || (range_whole && wbc->nr_to_write > 0))
		mapping->writeback_index = index;

	if (cfile)
		cifsFileInfo_put(cfile);
	free_xid(xid);
	/* Indication to update ctime and mtime as close is deferred */
	set_bit(CIFS_INO_MODIFIED_ATTR, &CIFS_I(inode)->flags);
	return rc;
}

static int
cifs_writepage_locked(struct page *page, struct writeback_control *wbc)
{
	int rc;
	unsigned int xid;

	xid = get_xid();
/* BB add check for wbc flags */
	get_page(page);
	if (!PageUptodate(page))
		cifs_dbg(FYI, "ppw - page not up to date\n");

	/*
	 * Set the "writeback" flag, and clear "dirty" in the radix tree.
	 *
	 * A writepage() implementation always needs to do either this,
	 * or re-dirty the page with "redirty_page_for_writepage()" in
	 * the case of a failure.
	 *
	 * Just unlocking the page will cause the radix tree tag-bits
	 * to fail to update with the state of the page correctly.
	 */
	set_page_writeback(page);
retry_write:
	rc = cifs_partialpagewrite(page, 0, PAGE_SIZE);
	if (is_retryable_error(rc)) {
		if (wbc->sync_mode == WB_SYNC_ALL && rc == -EAGAIN)
			goto retry_write;
		redirty_page_for_writepage(wbc, page);
	} else if (rc != 0) {
		SetPageError(page);
		mapping_set_error(page->mapping, rc);
	} else {
		SetPageUptodate(page);
	}
	end_page_writeback(page);
	put_page(page);
	free_xid(xid);
	return rc;
}

static int cifs_writepage(struct page *page, struct writeback_control *wbc)
{
	int rc = cifs_writepage_locked(page, wbc);
	unlock_page(page);
	return rc;
}

static int cifs_write_end(struct file *file, struct address_space *mapping,
			loff_t pos, unsigned len, unsigned copied,
			struct page *page, void *fsdata)
{
	int rc;
	struct inode *inode = mapping->host;
	struct cifsFileInfo *cfile = file->private_data;
	struct cifs_sb_info *cifs_sb = CIFS_SB(cfile->dentry->d_sb);
	__u32 pid;

	if (cifs_sb->mnt_cifs_flags & CIFS_MOUNT_RWPIDFORWARD)
		pid = cfile->pid;
	else
		pid = current->tgid;

	cifs_dbg(FYI, "write_end for page %p from pos %lld with %d bytes\n",
		 page, pos, copied);

	if (PageChecked(page)) {
		if (copied == len)
			SetPageUptodate(page);
		ClearPageChecked(page);
	} else if (!PageUptodate(page) && copied == PAGE_SIZE)
		SetPageUptodate(page);

	if (!PageUptodate(page)) {
		char *page_data;
		unsigned offset = pos & (PAGE_SIZE - 1);
		unsigned int xid;

		xid = get_xid();
		/* this is probably better than directly calling
		   partialpage_write since in this function the file handle is
		   known which we might as well	leverage */
		/* BB check if anything else missing out of ppw
		   such as updating last write time */
		page_data = kmap(page);
		rc = cifs_write(cfile, pid, page_data + offset, copied, &pos);
		/* if (rc < 0) should we set writebehind rc? */
		kunmap(page);

		free_xid(xid);
	} else {
		rc = copied;
		pos += copied;
		set_page_dirty(page);
	}

	if (rc > 0) {
		spin_lock(&inode->i_lock);
		if (pos > inode->i_size) {
			i_size_write(inode, pos);
			inode->i_blocks = (512 - 1 + pos) >> 9;
		}
		spin_unlock(&inode->i_lock);
	}

	unlock_page(page);
	put_page(page);
	/* Indication to update ctime and mtime as close is deferred */
	set_bit(CIFS_INO_MODIFIED_ATTR, &CIFS_I(inode)->flags);

	return rc;
}

int cifs_strict_fsync(struct file *file, loff_t start, loff_t end,
		      int datasync)
{
	unsigned int xid;
	int rc = 0;
	struct cifs_tcon *tcon;
	struct TCP_Server_Info *server;
	struct cifsFileInfo *smbfile = file->private_data;
	struct inode *inode = file_inode(file);
	struct cifs_sb_info *cifs_sb = CIFS_SB(inode->i_sb);

	rc = file_write_and_wait_range(file, start, end);
	if (rc) {
		trace_cifs_fsync_err(inode->i_ino, rc);
		return rc;
	}

	xid = get_xid();

	cifs_dbg(FYI, "Sync file - name: %pD datasync: 0x%x\n",
		 file, datasync);

	if (!CIFS_CACHE_READ(CIFS_I(inode))) {
		rc = cifs_zap_mapping(inode);
		if (rc) {
			cifs_dbg(FYI, "rc: %d during invalidate phase\n", rc);
			rc = 0; /* don't care about it in fsync */
		}
	}

	tcon = tlink_tcon(smbfile->tlink);
	if (!(cifs_sb->mnt_cifs_flags & CIFS_MOUNT_NOSSYNC)) {
		server = tcon->ses->server;
		if (server->ops->flush == NULL) {
			rc = -ENOSYS;
			goto strict_fsync_exit;
		}

		if ((OPEN_FMODE(smbfile->f_flags) & FMODE_WRITE) == 0) {
			smbfile = find_writable_file(CIFS_I(inode), FIND_WR_ANY);
			if (smbfile) {
				rc = server->ops->flush(xid, tcon, &smbfile->fid);
				cifsFileInfo_put(smbfile);
			} else
				cifs_dbg(FYI, "ignore fsync for file not open for write\n");
		} else
			rc = server->ops->flush(xid, tcon, &smbfile->fid);
	}

strict_fsync_exit:
	free_xid(xid);
	return rc;
}

int cifs_fsync(struct file *file, loff_t start, loff_t end, int datasync)
{
	unsigned int xid;
	int rc = 0;
	struct cifs_tcon *tcon;
	struct TCP_Server_Info *server;
	struct cifsFileInfo *smbfile = file->private_data;
	struct inode *inode = file_inode(file);
	struct cifs_sb_info *cifs_sb = CIFS_FILE_SB(file);

	rc = file_write_and_wait_range(file, start, end);
	if (rc) {
		trace_cifs_fsync_err(file_inode(file)->i_ino, rc);
		return rc;
	}

	xid = get_xid();

	cifs_dbg(FYI, "Sync file - name: %pD datasync: 0x%x\n",
		 file, datasync);

	tcon = tlink_tcon(smbfile->tlink);
	if (!(cifs_sb->mnt_cifs_flags & CIFS_MOUNT_NOSSYNC)) {
		server = tcon->ses->server;
		if (server->ops->flush == NULL) {
			rc = -ENOSYS;
			goto fsync_exit;
		}

		if ((OPEN_FMODE(smbfile->f_flags) & FMODE_WRITE) == 0) {
			smbfile = find_writable_file(CIFS_I(inode), FIND_WR_ANY);
			if (smbfile) {
				rc = server->ops->flush(xid, tcon, &smbfile->fid);
				cifsFileInfo_put(smbfile);
			} else
				cifs_dbg(FYI, "ignore fsync for file not open for write\n");
		} else
			rc = server->ops->flush(xid, tcon, &smbfile->fid);
	}

fsync_exit:
	free_xid(xid);
	return rc;
}

/*
 * As file closes, flush all cached write data for this inode checking
 * for write behind errors.
 */
int cifs_flush(struct file *file, fl_owner_t id)
{
	struct inode *inode = file_inode(file);
	int rc = 0;

	if (file->f_mode & FMODE_WRITE)
		rc = filemap_write_and_wait(inode->i_mapping);

	cifs_dbg(FYI, "Flush inode %p file %p rc %d\n", inode, file, rc);
	if (rc) {
		/* get more nuanced writeback errors */
		rc = filemap_check_wb_err(file->f_mapping, 0);
		trace_cifs_flush_err(inode->i_ino, rc);
	}
	return rc;
}

static int
cifs_write_allocate_pages(struct page **pages, unsigned long num_pages)
{
	int rc = 0;
	unsigned long i;

	for (i = 0; i < num_pages; i++) {
		pages[i] = alloc_page(GFP_KERNEL|__GFP_HIGHMEM);
		if (!pages[i]) {
			/*
			 * save number of pages we have already allocated and
			 * return with ENOMEM error
			 */
			num_pages = i;
			rc = -ENOMEM;
			break;
		}
	}

	if (rc) {
		for (i = 0; i < num_pages; i++)
			put_page(pages[i]);
	}
	return rc;
}

static inline
size_t get_numpages(const size_t wsize, const size_t len, size_t *cur_len)
{
	size_t num_pages;
	size_t clen;

	clen = min_t(const size_t, len, wsize);
	num_pages = DIV_ROUND_UP(clen, PAGE_SIZE);

	if (cur_len)
		*cur_len = clen;

	return num_pages;
}

static void
cifs_uncached_writedata_release(struct kref *refcount)
{
	int i;
	struct cifs_writedata *wdata = container_of(refcount,
					struct cifs_writedata, refcount);

	kref_put(&wdata->ctx->refcount, cifs_aio_ctx_release);
	for (i = 0; i < wdata->nr_pages; i++)
		put_page(wdata->pages[i]);
	cifs_writedata_release(refcount);
}

static void collect_uncached_write_data(struct cifs_aio_ctx *ctx);

static void
cifs_uncached_writev_complete(struct work_struct *work)
{
	struct cifs_writedata *wdata = container_of(work,
					struct cifs_writedata, work);
	struct inode *inode = d_inode(wdata->cfile->dentry);
	struct cifsInodeInfo *cifsi = CIFS_I(inode);

	spin_lock(&inode->i_lock);
	cifs_update_eof(cifsi, wdata->offset, wdata->bytes);
	if (cifsi->server_eof > inode->i_size)
		i_size_write(inode, cifsi->server_eof);
	spin_unlock(&inode->i_lock);

	complete(&wdata->done);
	collect_uncached_write_data(wdata->ctx);
	/* the below call can possibly free the last ref to aio ctx */
	kref_put(&wdata->refcount, cifs_uncached_writedata_release);
}

static int
wdata_fill_from_iovec(struct cifs_writedata *wdata, struct iov_iter *from,
		      size_t *len, unsigned long *num_pages)
{
	size_t save_len, copied, bytes, cur_len = *len;
	unsigned long i, nr_pages = *num_pages;

	save_len = cur_len;
	for (i = 0; i < nr_pages; i++) {
		bytes = min_t(const size_t, cur_len, PAGE_SIZE);
		copied = copy_page_from_iter(wdata->pages[i], 0, bytes, from);
		cur_len -= copied;
		/*
		 * If we didn't copy as much as we expected, then that
		 * may mean we trod into an unmapped area. Stop copying
		 * at that point. On the next pass through the big
		 * loop, we'll likely end up getting a zero-length
		 * write and bailing out of it.
		 */
		if (copied < bytes)
			break;
	}
	cur_len = save_len - cur_len;
	*len = cur_len;

	/*
	 * If we have no data to send, then that probably means that
	 * the copy above failed altogether. That's most likely because
	 * the address in the iovec was bogus. Return -EFAULT and let
	 * the caller free anything we allocated and bail out.
	 */
	if (!cur_len)
		return -EFAULT;

	/*
	 * i + 1 now represents the number of pages we actually used in
	 * the copy phase above.
	 */
	*num_pages = i + 1;
	return 0;
}

static int
cifs_resend_wdata(struct cifs_writedata *wdata, struct list_head *wdata_list,
	struct cifs_aio_ctx *ctx)
{
	unsigned int wsize;
	struct cifs_credits credits;
	int rc;
	struct TCP_Server_Info *server = wdata->server;

	do {
		if (wdata->cfile->invalidHandle) {
			rc = cifs_reopen_file(wdata->cfile, false);
			if (rc == -EAGAIN)
				continue;
			else if (rc)
				break;
		}


		/*
		 * Wait for credits to resend this wdata.
		 * Note: we are attempting to resend the whole wdata not in
		 * segments
		 */
		do {
			rc = server->ops->wait_mtu_credits(server, wdata->bytes,
						&wsize, &credits);
			if (rc)
				goto fail;

			if (wsize < wdata->bytes) {
				add_credits_and_wake_if(server, &credits, 0);
				msleep(1000);
			}
		} while (wsize < wdata->bytes);
		wdata->credits = credits;

		rc = adjust_credits(server, &wdata->credits, wdata->bytes);

		if (!rc) {
			if (wdata->cfile->invalidHandle)
				rc = -EAGAIN;
			else {
#ifdef CONFIG_CIFS_SMB_DIRECT
				if (wdata->mr) {
					wdata->mr->need_invalidate = true;
					smbd_deregister_mr(wdata->mr);
					wdata->mr = NULL;
				}
#endif
				rc = server->ops->async_writev(wdata,
					cifs_uncached_writedata_release);
			}
		}

		/* If the write was successfully sent, we are done */
		if (!rc) {
			list_add_tail(&wdata->list, wdata_list);
			return 0;
		}

		/* Roll back credits and retry if needed */
		add_credits_and_wake_if(server, &wdata->credits, 0);
	} while (rc == -EAGAIN);

fail:
	kref_put(&wdata->refcount, cifs_uncached_writedata_release);
	return rc;
}

static int
cifs_write_from_iter(loff_t offset, size_t len, struct iov_iter *from,
		     struct cifsFileInfo *open_file,
		     struct cifs_sb_info *cifs_sb, struct list_head *wdata_list,
		     struct cifs_aio_ctx *ctx)
{
	int rc = 0;
	size_t cur_len;
	unsigned long nr_pages, num_pages, i;
	struct cifs_writedata *wdata;
	struct iov_iter saved_from = *from;
	loff_t saved_offset = offset;
	pid_t pid;
	struct TCP_Server_Info *server;
	struct page **pagevec;
	size_t start;
	unsigned int xid;

	if (cifs_sb->mnt_cifs_flags & CIFS_MOUNT_RWPIDFORWARD)
		pid = open_file->pid;
	else
		pid = current->tgid;

	server = cifs_pick_channel(tlink_tcon(open_file->tlink)->ses);
	xid = get_xid();

	do {
		unsigned int wsize;
		struct cifs_credits credits_on_stack;
		struct cifs_credits *credits = &credits_on_stack;

		if (open_file->invalidHandle) {
			rc = cifs_reopen_file(open_file, false);
			if (rc == -EAGAIN)
				continue;
			else if (rc)
				break;
		}

		rc = server->ops->wait_mtu_credits(server, cifs_sb->ctx->wsize,
						   &wsize, credits);
		if (rc)
			break;

		cur_len = min_t(const size_t, len, wsize);

		if (ctx->direct_io) {
			ssize_t result;

			result = iov_iter_get_pages_alloc(
				from, &pagevec, cur_len, &start);
			if (result < 0) {
				cifs_dbg(VFS,
					 "direct_writev couldn't get user pages (rc=%zd) iter type %d iov_offset %zd count %zd\n",
					 result, iov_iter_type(from),
					 from->iov_offset, from->count);
				dump_stack();

				rc = result;
				add_credits_and_wake_if(server, credits, 0);
				break;
			}
			cur_len = (size_t)result;
			iov_iter_advance(from, cur_len);

			nr_pages =
				(cur_len + start + PAGE_SIZE - 1) / PAGE_SIZE;

			wdata = cifs_writedata_direct_alloc(pagevec,
					     cifs_uncached_writev_complete);
			if (!wdata) {
				rc = -ENOMEM;
				add_credits_and_wake_if(server, credits, 0);
				break;
			}


			wdata->page_offset = start;
			wdata->tailsz =
				nr_pages > 1 ?
					cur_len - (PAGE_SIZE - start) -
					(nr_pages - 2) * PAGE_SIZE :
					cur_len;
		} else {
			nr_pages = get_numpages(wsize, len, &cur_len);
			wdata = cifs_writedata_alloc(nr_pages,
					     cifs_uncached_writev_complete);
			if (!wdata) {
				rc = -ENOMEM;
				add_credits_and_wake_if(server, credits, 0);
				break;
			}

			rc = cifs_write_allocate_pages(wdata->pages, nr_pages);
			if (rc) {
				kvfree(wdata->pages);
				kfree(wdata);
				add_credits_and_wake_if(server, credits, 0);
				break;
			}

			num_pages = nr_pages;
			rc = wdata_fill_from_iovec(
				wdata, from, &cur_len, &num_pages);
			if (rc) {
				for (i = 0; i < nr_pages; i++)
					put_page(wdata->pages[i]);
				kvfree(wdata->pages);
				kfree(wdata);
				add_credits_and_wake_if(server, credits, 0);
				break;
			}

			/*
			 * Bring nr_pages down to the number of pages we
			 * actually used, and free any pages that we didn't use.
			 */
			for ( ; nr_pages > num_pages; nr_pages--)
				put_page(wdata->pages[nr_pages - 1]);

			wdata->tailsz = cur_len - ((nr_pages - 1) * PAGE_SIZE);
		}

		wdata->sync_mode = WB_SYNC_ALL;
		wdata->nr_pages = nr_pages;
		wdata->offset = (__u64)offset;
		wdata->cfile = cifsFileInfo_get(open_file);
		wdata->server = server;
		wdata->pid = pid;
		wdata->bytes = cur_len;
		wdata->pagesz = PAGE_SIZE;
		wdata->credits = credits_on_stack;
		wdata->ctx = ctx;
		kref_get(&ctx->refcount);

		rc = adjust_credits(server, &wdata->credits, wdata->bytes);

		if (!rc) {
			if (wdata->cfile->invalidHandle)
				rc = -EAGAIN;
			else
				rc = server->ops->async_writev(wdata,
					cifs_uncached_writedata_release);
		}

		if (rc) {
			add_credits_and_wake_if(server, &wdata->credits, 0);
			kref_put(&wdata->refcount,
				 cifs_uncached_writedata_release);
			if (rc == -EAGAIN) {
				*from = saved_from;
				iov_iter_advance(from, offset - saved_offset);
				continue;
			}
			break;
		}

		list_add_tail(&wdata->list, wdata_list);
		offset += cur_len;
		len -= cur_len;
	} while (len > 0);

	free_xid(xid);
	return rc;
}

static void collect_uncached_write_data(struct cifs_aio_ctx *ctx)
{
	struct cifs_writedata *wdata, *tmp;
	struct cifs_tcon *tcon;
	struct cifs_sb_info *cifs_sb;
	struct dentry *dentry = ctx->cfile->dentry;
	ssize_t rc;

	tcon = tlink_tcon(ctx->cfile->tlink);
	cifs_sb = CIFS_SB(dentry->d_sb);

	mutex_lock(&ctx->aio_mutex);

	if (list_empty(&ctx->list)) {
		mutex_unlock(&ctx->aio_mutex);
		return;
	}

	rc = ctx->rc;
	/*
	 * Wait for and collect replies for any successful sends in order of
	 * increasing offset. Once an error is hit, then return without waiting
	 * for any more replies.
	 */
restart_loop:
	list_for_each_entry_safe(wdata, tmp, &ctx->list, list) {
		if (!rc) {
			if (!try_wait_for_completion(&wdata->done)) {
				mutex_unlock(&ctx->aio_mutex);
				return;
			}

			if (wdata->result)
				rc = wdata->result;
			else
				ctx->total_len += wdata->bytes;

			/* resend call if it's a retryable error */
			if (rc == -EAGAIN) {
				struct list_head tmp_list;
				struct iov_iter tmp_from = ctx->iter;

				INIT_LIST_HEAD(&tmp_list);
				list_del_init(&wdata->list);

				if (ctx->direct_io)
					rc = cifs_resend_wdata(
						wdata, &tmp_list, ctx);
				else {
					iov_iter_advance(&tmp_from,
						 wdata->offset - ctx->pos);

					rc = cifs_write_from_iter(wdata->offset,
						wdata->bytes, &tmp_from,
						ctx->cfile, cifs_sb, &tmp_list,
						ctx);

					kref_put(&wdata->refcount,
						cifs_uncached_writedata_release);
				}

				list_splice(&tmp_list, &ctx->list);
				goto restart_loop;
			}
		}
		list_del_init(&wdata->list);
		kref_put(&wdata->refcount, cifs_uncached_writedata_release);
	}

	cifs_stats_bytes_written(tcon, ctx->total_len);
	set_bit(CIFS_INO_INVALID_MAPPING, &CIFS_I(dentry->d_inode)->flags);

	ctx->rc = (rc == 0) ? ctx->total_len : rc;

	mutex_unlock(&ctx->aio_mutex);

	if (ctx->iocb && ctx->iocb->ki_complete)
		ctx->iocb->ki_complete(ctx->iocb, ctx->rc);
	else
		complete(&ctx->done);
}

static ssize_t __cifs_writev(
	struct kiocb *iocb, struct iov_iter *from, bool direct)
{
	struct file *file = iocb->ki_filp;
	ssize_t total_written = 0;
	struct cifsFileInfo *cfile;
	struct cifs_tcon *tcon;
	struct cifs_sb_info *cifs_sb;
	struct cifs_aio_ctx *ctx;
	struct iov_iter saved_from = *from;
	size_t len = iov_iter_count(from);
	int rc;

	/*
	 * iov_iter_get_pages_alloc doesn't work with ITER_KVEC.
	 * In this case, fall back to non-direct write function.
	 * this could be improved by getting pages directly in ITER_KVEC
	 */
	if (direct && iov_iter_is_kvec(from)) {
		cifs_dbg(FYI, "use non-direct cifs_writev for kvec I/O\n");
		direct = false;
	}

	rc = generic_write_checks(iocb, from);
	if (rc <= 0)
		return rc;

	cifs_sb = CIFS_FILE_SB(file);
	cfile = file->private_data;
	tcon = tlink_tcon(cfile->tlink);

	if (!tcon->ses->server->ops->async_writev)
		return -ENOSYS;

	ctx = cifs_aio_ctx_alloc();
	if (!ctx)
		return -ENOMEM;

	ctx->cfile = cifsFileInfo_get(cfile);

	if (!is_sync_kiocb(iocb))
		ctx->iocb = iocb;

	ctx->pos = iocb->ki_pos;

	if (direct) {
		ctx->direct_io = true;
		ctx->iter = *from;
		ctx->len = len;
	} else {
		rc = setup_aio_ctx_iter(ctx, from, WRITE);
		if (rc) {
			kref_put(&ctx->refcount, cifs_aio_ctx_release);
			return rc;
		}
	}

	/* grab a lock here due to read response handlers can access ctx */
	mutex_lock(&ctx->aio_mutex);

	rc = cifs_write_from_iter(iocb->ki_pos, ctx->len, &saved_from,
				  cfile, cifs_sb, &ctx->list, ctx);

	/*
	 * If at least one write was successfully sent, then discard any rc
	 * value from the later writes. If the other write succeeds, then
	 * we'll end up returning whatever was written. If it fails, then
	 * we'll get a new rc value from that.
	 */
	if (!list_empty(&ctx->list))
		rc = 0;

	mutex_unlock(&ctx->aio_mutex);

	if (rc) {
		kref_put(&ctx->refcount, cifs_aio_ctx_release);
		return rc;
	}

	if (!is_sync_kiocb(iocb)) {
		kref_put(&ctx->refcount, cifs_aio_ctx_release);
		return -EIOCBQUEUED;
	}

	rc = wait_for_completion_killable(&ctx->done);
	if (rc) {
		mutex_lock(&ctx->aio_mutex);
		ctx->rc = rc = -EINTR;
		total_written = ctx->total_len;
		mutex_unlock(&ctx->aio_mutex);
	} else {
		rc = ctx->rc;
		total_written = ctx->total_len;
	}

	kref_put(&ctx->refcount, cifs_aio_ctx_release);

	if (unlikely(!total_written))
		return rc;

	iocb->ki_pos += total_written;
	return total_written;
}

ssize_t cifs_direct_writev(struct kiocb *iocb, struct iov_iter *from)
{
	return __cifs_writev(iocb, from, true);
}

ssize_t cifs_user_writev(struct kiocb *iocb, struct iov_iter *from)
{
	return __cifs_writev(iocb, from, false);
}

static ssize_t
cifs_writev(struct kiocb *iocb, struct iov_iter *from)
{
	struct file *file = iocb->ki_filp;
	struct cifsFileInfo *cfile = (struct cifsFileInfo *)file->private_data;
	struct inode *inode = file->f_mapping->host;
	struct cifsInodeInfo *cinode = CIFS_I(inode);
	struct TCP_Server_Info *server = tlink_tcon(cfile->tlink)->ses->server;
	ssize_t rc;

	inode_lock(inode);
	/*
	 * We need to hold the sem to be sure nobody modifies lock list
	 * with a brlock that prevents writing.
	 */
	down_read(&cinode->lock_sem);

	rc = generic_write_checks(iocb, from);
	if (rc <= 0)
		goto out;

	if (!cifs_find_lock_conflict(cfile, iocb->ki_pos, iov_iter_count(from),
				     server->vals->exclusive_lock_type, 0,
				     NULL, CIFS_WRITE_OP))
		rc = __generic_file_write_iter(iocb, from);
	else
		rc = -EACCES;
out:
	up_read(&cinode->lock_sem);
	inode_unlock(inode);

	if (rc > 0)
		rc = generic_write_sync(iocb, rc);
	return rc;
}

ssize_t
cifs_strict_writev(struct kiocb *iocb, struct iov_iter *from)
{
	struct inode *inode = file_inode(iocb->ki_filp);
	struct cifsInodeInfo *cinode = CIFS_I(inode);
	struct cifs_sb_info *cifs_sb = CIFS_SB(inode->i_sb);
	struct cifsFileInfo *cfile = (struct cifsFileInfo *)
						iocb->ki_filp->private_data;
	struct cifs_tcon *tcon = tlink_tcon(cfile->tlink);
	ssize_t written;

	written = cifs_get_writer(cinode);
	if (written)
		return written;

	if (CIFS_CACHE_WRITE(cinode)) {
		if (cap_unix(tcon->ses) &&
		(CIFS_UNIX_FCNTL_CAP & le64_to_cpu(tcon->fsUnixInfo.Capability))
		  && ((cifs_sb->mnt_cifs_flags & CIFS_MOUNT_NOPOSIXBRL) == 0)) {
			written = generic_file_write_iter(iocb, from);
			goto out;
		}
		written = cifs_writev(iocb, from);
		goto out;
	}
	/*
	 * For non-oplocked files in strict cache mode we need to write the data
	 * to the server exactly from the pos to pos+len-1 rather than flush all
	 * affected pages because it may cause a error with mandatory locks on
	 * these pages but not on the region from pos to ppos+len-1.
	 */
	written = cifs_user_writev(iocb, from);
	if (CIFS_CACHE_READ(cinode)) {
		/*
		 * We have read level caching and we have just sent a write
		 * request to the server thus making data in the cache stale.
		 * Zap the cache and set oplock/lease level to NONE to avoid
		 * reading stale data from the cache. All subsequent read
		 * operations will read new data from the server.
		 */
		cifs_zap_mapping(inode);
		cifs_dbg(FYI, "Set Oplock/Lease to NONE for inode=%p after write\n",
			 inode);
		cinode->oplock = 0;
	}
out:
	cifs_put_writer(cinode);
	return written;
}

static struct cifs_readdata *
cifs_readdata_direct_alloc(struct page **pages, work_func_t complete)
{
	struct cifs_readdata *rdata;

	rdata = kzalloc(sizeof(*rdata), GFP_KERNEL);
	if (rdata != NULL) {
		rdata->pages = pages;
		kref_init(&rdata->refcount);
		INIT_LIST_HEAD(&rdata->list);
		init_completion(&rdata->done);
		INIT_WORK(&rdata->work, complete);
	}

	return rdata;
}

static struct cifs_readdata *
cifs_readdata_alloc(unsigned int nr_pages, work_func_t complete)
{
	struct page **pages =
		kcalloc(nr_pages, sizeof(struct page *), GFP_KERNEL);
	struct cifs_readdata *ret = NULL;

	if (pages) {
		ret = cifs_readdata_direct_alloc(pages, complete);
		if (!ret)
			kfree(pages);
	}

	return ret;
}

void
cifs_readdata_release(struct kref *refcount)
{
	struct cifs_readdata *rdata = container_of(refcount,
					struct cifs_readdata, refcount);
#ifdef CONFIG_CIFS_SMB_DIRECT
	if (rdata->mr) {
		smbd_deregister_mr(rdata->mr);
		rdata->mr = NULL;
	}
#endif
	if (rdata->cfile)
		cifsFileInfo_put(rdata->cfile);

	kvfree(rdata->pages);
	kfree(rdata);
}

static int
cifs_read_allocate_pages(struct cifs_readdata *rdata, unsigned int nr_pages)
{
	int rc = 0;
	struct page *page;
	unsigned int i;

	for (i = 0; i < nr_pages; i++) {
		page = alloc_page(GFP_KERNEL|__GFP_HIGHMEM);
		if (!page) {
			rc = -ENOMEM;
			break;
		}
		rdata->pages[i] = page;
	}

	if (rc) {
		unsigned int nr_page_failed = i;

		for (i = 0; i < nr_page_failed; i++) {
			put_page(rdata->pages[i]);
			rdata->pages[i] = NULL;
		}
	}
	return rc;
}

static void
cifs_uncached_readdata_release(struct kref *refcount)
{
	struct cifs_readdata *rdata = container_of(refcount,
					struct cifs_readdata, refcount);
	unsigned int i;

	kref_put(&rdata->ctx->refcount, cifs_aio_ctx_release);
	for (i = 0; i < rdata->nr_pages; i++) {
		put_page(rdata->pages[i]);
	}
	cifs_readdata_release(refcount);
}

/**
 * cifs_readdata_to_iov - copy data from pages in response to an iovec
 * @rdata:	the readdata response with list of pages holding data
 * @iter:	destination for our data
 *
 * This function copies data from a list of pages in a readdata response into
 * an array of iovecs. It will first calculate where the data should go
 * based on the info in the readdata and then copy the data into that spot.
 */
static int
cifs_readdata_to_iov(struct cifs_readdata *rdata, struct iov_iter *iter)
{
	size_t remaining = rdata->got_bytes;
	unsigned int i;

	for (i = 0; i < rdata->nr_pages; i++) {
		struct page *page = rdata->pages[i];
		size_t copy = min_t(size_t, remaining, PAGE_SIZE);
		size_t written;

		if (unlikely(iov_iter_is_pipe(iter))) {
			void *addr = kmap_atomic(page);

			written = copy_to_iter(addr, copy, iter);
			kunmap_atomic(addr);
		} else
			written = copy_page_to_iter(page, 0, copy, iter);
		remaining -= written;
		if (written < copy && iov_iter_count(iter) > 0)
			break;
	}
	return remaining ? -EFAULT : 0;
}

static void collect_uncached_read_data(struct cifs_aio_ctx *ctx);

static void
cifs_uncached_readv_complete(struct work_struct *work)
{
	struct cifs_readdata *rdata = container_of(work,
						struct cifs_readdata, work);

	complete(&rdata->done);
	collect_uncached_read_data(rdata->ctx);
	/* the below call can possibly free the last ref to aio ctx */
	kref_put(&rdata->refcount, cifs_uncached_readdata_release);
}

static int
uncached_fill_pages(struct TCP_Server_Info *server,
		    struct cifs_readdata *rdata, struct iov_iter *iter,
		    unsigned int len)
{
	int result = 0;
	unsigned int i;
	unsigned int nr_pages = rdata->nr_pages;
	unsigned int page_offset = rdata->page_offset;

	rdata->got_bytes = 0;
	rdata->tailsz = PAGE_SIZE;
	for (i = 0; i < nr_pages; i++) {
		struct page *page = rdata->pages[i];
		size_t n;
		unsigned int segment_size = rdata->pagesz;

		if (i == 0)
			segment_size -= page_offset;
		else
			page_offset = 0;


		if (len <= 0) {
			/* no need to hold page hostage */
			rdata->pages[i] = NULL;
			rdata->nr_pages--;
			put_page(page);
			continue;
		}

		n = len;
		if (len >= segment_size)
			/* enough data to fill the page */
			n = segment_size;
		else
			rdata->tailsz = len;
		len -= n;

		if (iter)
			result = copy_page_from_iter(
					page, page_offset, n, iter);
#ifdef CONFIG_CIFS_SMB_DIRECT
		else if (rdata->mr)
			result = n;
#endif
		else
			result = cifs_read_page_from_socket(
					server, page, page_offset, n);
		if (result < 0)
			break;

		rdata->got_bytes += result;
	}

	return rdata->got_bytes > 0 && result != -ECONNABORTED ?
						rdata->got_bytes : result;
}

static int
cifs_uncached_read_into_pages(struct TCP_Server_Info *server,
			      struct cifs_readdata *rdata, unsigned int len)
{
	return uncached_fill_pages(server, rdata, NULL, len);
}

static int
cifs_uncached_copy_into_pages(struct TCP_Server_Info *server,
			      struct cifs_readdata *rdata,
			      struct iov_iter *iter)
{
	return uncached_fill_pages(server, rdata, iter, iter->count);
}

static int cifs_resend_rdata(struct cifs_readdata *rdata,
			struct list_head *rdata_list,
			struct cifs_aio_ctx *ctx)
{
	unsigned int rsize;
	struct cifs_credits credits;
	int rc;
	struct TCP_Server_Info *server;

	/* XXX: should we pick a new channel here? */
	server = rdata->server;

	do {
		if (rdata->cfile->invalidHandle) {
			rc = cifs_reopen_file(rdata->cfile, true);
			if (rc == -EAGAIN)
				continue;
			else if (rc)
				break;
		}

		/*
		 * Wait for credits to resend this rdata.
		 * Note: we are attempting to resend the whole rdata not in
		 * segments
		 */
		do {
			rc = server->ops->wait_mtu_credits(server, rdata->bytes,
						&rsize, &credits);

			if (rc)
				goto fail;

			if (rsize < rdata->bytes) {
				add_credits_and_wake_if(server, &credits, 0);
				msleep(1000);
			}
		} while (rsize < rdata->bytes);
		rdata->credits = credits;

		rc = adjust_credits(server, &rdata->credits, rdata->bytes);
		if (!rc) {
			if (rdata->cfile->invalidHandle)
				rc = -EAGAIN;
			else {
#ifdef CONFIG_CIFS_SMB_DIRECT
				if (rdata->mr) {
					rdata->mr->need_invalidate = true;
					smbd_deregister_mr(rdata->mr);
					rdata->mr = NULL;
				}
#endif
				rc = server->ops->async_readv(rdata);
			}
		}

		/* If the read was successfully sent, we are done */
		if (!rc) {
			/* Add to aio pending list */
			list_add_tail(&rdata->list, rdata_list);
			return 0;
		}

		/* Roll back credits and retry if needed */
		add_credits_and_wake_if(server, &rdata->credits, 0);
	} while (rc == -EAGAIN);

fail:
	kref_put(&rdata->refcount, cifs_uncached_readdata_release);
	return rc;
}

static int
cifs_send_async_read(loff_t offset, size_t len, struct cifsFileInfo *open_file,
		     struct cifs_sb_info *cifs_sb, struct list_head *rdata_list,
		     struct cifs_aio_ctx *ctx)
{
	struct cifs_readdata *rdata;
	unsigned int npages, rsize;
	struct cifs_credits credits_on_stack;
	struct cifs_credits *credits = &credits_on_stack;
	size_t cur_len;
	int rc;
	pid_t pid;
	struct TCP_Server_Info *server;
	struct page **pagevec;
	size_t start;
	struct iov_iter direct_iov = ctx->iter;

	server = cifs_pick_channel(tlink_tcon(open_file->tlink)->ses);

	if (cifs_sb->mnt_cifs_flags & CIFS_MOUNT_RWPIDFORWARD)
		pid = open_file->pid;
	else
		pid = current->tgid;

	if (ctx->direct_io)
		iov_iter_advance(&direct_iov, offset - ctx->pos);

	do {
		if (open_file->invalidHandle) {
			rc = cifs_reopen_file(open_file, true);
			if (rc == -EAGAIN)
				continue;
			else if (rc)
				break;
		}

		if (cifs_sb->ctx->rsize == 0)
			cifs_sb->ctx->rsize =
				server->ops->negotiate_rsize(tlink_tcon(open_file->tlink),
							     cifs_sb->ctx);

		rc = server->ops->wait_mtu_credits(server, cifs_sb->ctx->rsize,
						   &rsize, credits);
		if (rc)
			break;

		cur_len = min_t(const size_t, len, rsize);

		if (ctx->direct_io) {
			ssize_t result;

			result = iov_iter_get_pages_alloc(
					&direct_iov, &pagevec,
					cur_len, &start);
			if (result < 0) {
				cifs_dbg(VFS,
					 "Couldn't get user pages (rc=%zd) iter type %d iov_offset %zd count %zd\n",
					 result, iov_iter_type(&direct_iov),
					 direct_iov.iov_offset,
					 direct_iov.count);
				dump_stack();

				rc = result;
				add_credits_and_wake_if(server, credits, 0);
				break;
			}
			cur_len = (size_t)result;
			iov_iter_advance(&direct_iov, cur_len);

			rdata = cifs_readdata_direct_alloc(
					pagevec, cifs_uncached_readv_complete);
			if (!rdata) {
				add_credits_and_wake_if(server, credits, 0);
				rc = -ENOMEM;
				break;
			}

			npages = (cur_len + start + PAGE_SIZE-1) / PAGE_SIZE;
			rdata->page_offset = start;
			rdata->tailsz = npages > 1 ?
				cur_len-(PAGE_SIZE-start)-(npages-2)*PAGE_SIZE :
				cur_len;

		} else {

			npages = DIV_ROUND_UP(cur_len, PAGE_SIZE);
			/* allocate a readdata struct */
			rdata = cifs_readdata_alloc(npages,
					    cifs_uncached_readv_complete);
			if (!rdata) {
				add_credits_and_wake_if(server, credits, 0);
				rc = -ENOMEM;
				break;
			}

			rc = cifs_read_allocate_pages(rdata, npages);
			if (rc) {
				kvfree(rdata->pages);
				kfree(rdata);
				add_credits_and_wake_if(server, credits, 0);
				break;
			}

			rdata->tailsz = PAGE_SIZE;
		}

		rdata->server = server;
		rdata->cfile = cifsFileInfo_get(open_file);
		rdata->nr_pages = npages;
		rdata->offset = offset;
		rdata->bytes = cur_len;
		rdata->pid = pid;
		rdata->pagesz = PAGE_SIZE;
		rdata->read_into_pages = cifs_uncached_read_into_pages;
		rdata->copy_into_pages = cifs_uncached_copy_into_pages;
		rdata->credits = credits_on_stack;
		rdata->ctx = ctx;
		kref_get(&ctx->refcount);

		rc = adjust_credits(server, &rdata->credits, rdata->bytes);

		if (!rc) {
			if (rdata->cfile->invalidHandle)
				rc = -EAGAIN;
			else
				rc = server->ops->async_readv(rdata);
		}

		if (rc) {
			add_credits_and_wake_if(server, &rdata->credits, 0);
			kref_put(&rdata->refcount,
				cifs_uncached_readdata_release);
			if (rc == -EAGAIN) {
				iov_iter_revert(&direct_iov, cur_len);
				continue;
			}
			break;
		}

		list_add_tail(&rdata->list, rdata_list);
		offset += cur_len;
		len -= cur_len;
	} while (len > 0);

	return rc;
}

static void
collect_uncached_read_data(struct cifs_aio_ctx *ctx)
{
	struct cifs_readdata *rdata, *tmp;
	struct iov_iter *to = &ctx->iter;
	struct cifs_sb_info *cifs_sb;
	int rc;

	cifs_sb = CIFS_SB(ctx->cfile->dentry->d_sb);

	mutex_lock(&ctx->aio_mutex);

	if (list_empty(&ctx->list)) {
		mutex_unlock(&ctx->aio_mutex);
		return;
	}

	rc = ctx->rc;
	/* the loop below should proceed in the order of increasing offsets */
again:
	list_for_each_entry_safe(rdata, tmp, &ctx->list, list) {
		if (!rc) {
			if (!try_wait_for_completion(&rdata->done)) {
				mutex_unlock(&ctx->aio_mutex);
				return;
			}

			if (rdata->result == -EAGAIN) {
				/* resend call if it's a retryable error */
				struct list_head tmp_list;
				unsigned int got_bytes = rdata->got_bytes;

				list_del_init(&rdata->list);
				INIT_LIST_HEAD(&tmp_list);

				/*
				 * Got a part of data and then reconnect has
				 * happened -- fill the buffer and continue
				 * reading.
				 */
				if (got_bytes && got_bytes < rdata->bytes) {
					rc = 0;
					if (!ctx->direct_io)
						rc = cifs_readdata_to_iov(rdata, to);
					if (rc) {
						kref_put(&rdata->refcount,
							cifs_uncached_readdata_release);
						continue;
					}
				}

				if (ctx->direct_io) {
					/*
					 * Re-use rdata as this is a
					 * direct I/O
					 */
					rc = cifs_resend_rdata(
						rdata,
						&tmp_list, ctx);
				} else {
					rc = cifs_send_async_read(
						rdata->offset + got_bytes,
						rdata->bytes - got_bytes,
						rdata->cfile, cifs_sb,
						&tmp_list, ctx);

					kref_put(&rdata->refcount,
						cifs_uncached_readdata_release);
				}

				list_splice(&tmp_list, &ctx->list);

				goto again;
			} else if (rdata->result)
				rc = rdata->result;
			else if (!ctx->direct_io)
				rc = cifs_readdata_to_iov(rdata, to);

			/* if there was a short read -- discard anything left */
			if (rdata->got_bytes && rdata->got_bytes < rdata->bytes)
				rc = -ENODATA;

			ctx->total_len += rdata->got_bytes;
		}
		list_del_init(&rdata->list);
		kref_put(&rdata->refcount, cifs_uncached_readdata_release);
	}

	if (!ctx->direct_io)
		ctx->total_len = ctx->len - iov_iter_count(to);

	/* mask nodata case */
	if (rc == -ENODATA)
		rc = 0;

	ctx->rc = (rc == 0) ? (ssize_t)ctx->total_len : rc;

	mutex_unlock(&ctx->aio_mutex);

	if (ctx->iocb && ctx->iocb->ki_complete)
		ctx->iocb->ki_complete(ctx->iocb, ctx->rc);
	else
		complete(&ctx->done);
}

static ssize_t __cifs_readv(
	struct kiocb *iocb, struct iov_iter *to, bool direct)
{
	size_t len;
	struct file *file = iocb->ki_filp;
	struct cifs_sb_info *cifs_sb;
	struct cifsFileInfo *cfile;
	struct cifs_tcon *tcon;
	ssize_t rc, total_read = 0;
	loff_t offset = iocb->ki_pos;
	struct cifs_aio_ctx *ctx;

	/*
	 * iov_iter_get_pages_alloc() doesn't work with ITER_KVEC,
	 * fall back to data copy read path
	 * this could be improved by getting pages directly in ITER_KVEC
	 */
	if (direct && iov_iter_is_kvec(to)) {
		cifs_dbg(FYI, "use non-direct cifs_user_readv for kvec I/O\n");
		direct = false;
	}

	len = iov_iter_count(to);
	if (!len)
		return 0;

	cifs_sb = CIFS_FILE_SB(file);
	cfile = file->private_data;
	tcon = tlink_tcon(cfile->tlink);

	if (!tcon->ses->server->ops->async_readv)
		return -ENOSYS;

	if ((file->f_flags & O_ACCMODE) == O_WRONLY)
		cifs_dbg(FYI, "attempting read on write only file instance\n");

	ctx = cifs_aio_ctx_alloc();
	if (!ctx)
		return -ENOMEM;

	ctx->cfile = cifsFileInfo_get(cfile);

	if (!is_sync_kiocb(iocb))
		ctx->iocb = iocb;

	if (iter_is_iovec(to))
		ctx->should_dirty = true;

	if (direct) {
		ctx->pos = offset;
		ctx->direct_io = true;
		ctx->iter = *to;
		ctx->len = len;
	} else {
		rc = setup_aio_ctx_iter(ctx, to, READ);
		if (rc) {
			kref_put(&ctx->refcount, cifs_aio_ctx_release);
			return rc;
		}
		len = ctx->len;
	}

	/* grab a lock here due to read response handlers can access ctx */
	mutex_lock(&ctx->aio_mutex);

	rc = cifs_send_async_read(offset, len, cfile, cifs_sb, &ctx->list, ctx);

	/* if at least one read request send succeeded, then reset rc */
	if (!list_empty(&ctx->list))
		rc = 0;

	mutex_unlock(&ctx->aio_mutex);

	if (rc) {
		kref_put(&ctx->refcount, cifs_aio_ctx_release);
		return rc;
	}

	if (!is_sync_kiocb(iocb)) {
		kref_put(&ctx->refcount, cifs_aio_ctx_release);
		return -EIOCBQUEUED;
	}

	rc = wait_for_completion_killable(&ctx->done);
	if (rc) {
		mutex_lock(&ctx->aio_mutex);
		ctx->rc = rc = -EINTR;
		total_read = ctx->total_len;
		mutex_unlock(&ctx->aio_mutex);
	} else {
		rc = ctx->rc;
		total_read = ctx->total_len;
	}

	kref_put(&ctx->refcount, cifs_aio_ctx_release);

	if (total_read) {
		iocb->ki_pos += total_read;
		return total_read;
	}
	return rc;
}

ssize_t cifs_direct_readv(struct kiocb *iocb, struct iov_iter *to)
{
	return __cifs_readv(iocb, to, true);
}

ssize_t cifs_user_readv(struct kiocb *iocb, struct iov_iter *to)
{
	return __cifs_readv(iocb, to, false);
}

ssize_t
cifs_strict_readv(struct kiocb *iocb, struct iov_iter *to)
{
	struct inode *inode = file_inode(iocb->ki_filp);
	struct cifsInodeInfo *cinode = CIFS_I(inode);
	struct cifs_sb_info *cifs_sb = CIFS_SB(inode->i_sb);
	struct cifsFileInfo *cfile = (struct cifsFileInfo *)
						iocb->ki_filp->private_data;
	struct cifs_tcon *tcon = tlink_tcon(cfile->tlink);
	int rc = -EACCES;

	/*
	 * In strict cache mode we need to read from the server all the time
	 * if we don't have level II oplock because the server can delay mtime
	 * change - so we can't make a decision about inode invalidating.
	 * And we can also fail with pagereading if there are mandatory locks
	 * on pages affected by this read but not on the region from pos to
	 * pos+len-1.
	 */
	if (!CIFS_CACHE_READ(cinode))
		return cifs_user_readv(iocb, to);

	if (cap_unix(tcon->ses) &&
	    (CIFS_UNIX_FCNTL_CAP & le64_to_cpu(tcon->fsUnixInfo.Capability)) &&
	    ((cifs_sb->mnt_cifs_flags & CIFS_MOUNT_NOPOSIXBRL) == 0))
		return generic_file_read_iter(iocb, to);

	/*
	 * We need to hold the sem to be sure nobody modifies lock list
	 * with a brlock that prevents reading.
	 */
	down_read(&cinode->lock_sem);
	if (!cifs_find_lock_conflict(cfile, iocb->ki_pos, iov_iter_count(to),
				     tcon->ses->server->vals->shared_lock_type,
				     0, NULL, CIFS_READ_OP))
		rc = generic_file_read_iter(iocb, to);
	up_read(&cinode->lock_sem);
	return rc;
}

static ssize_t
cifs_read(struct file *file, char *read_data, size_t read_size, loff_t *offset)
{
	int rc = -EACCES;
	unsigned int bytes_read = 0;
	unsigned int total_read;
	unsigned int current_read_size;
	unsigned int rsize;
	struct cifs_sb_info *cifs_sb;
	struct cifs_tcon *tcon;
	struct TCP_Server_Info *server;
	unsigned int xid;
	char *cur_offset;
	struct cifsFileInfo *open_file;
	struct cifs_io_parms io_parms = {0};
	int buf_type = CIFS_NO_BUFFER;
	__u32 pid;

	xid = get_xid();
	cifs_sb = CIFS_FILE_SB(file);

	/* FIXME: set up handlers for larger reads and/or convert to async */
	rsize = min_t(unsigned int, cifs_sb->ctx->rsize, CIFSMaxBufSize);

	if (file->private_data == NULL) {
		rc = -EBADF;
		free_xid(xid);
		return rc;
	}
	open_file = file->private_data;
	tcon = tlink_tcon(open_file->tlink);
	server = cifs_pick_channel(tcon->ses);

	if (!server->ops->sync_read) {
		free_xid(xid);
		return -ENOSYS;
	}

	if (cifs_sb->mnt_cifs_flags & CIFS_MOUNT_RWPIDFORWARD)
		pid = open_file->pid;
	else
		pid = current->tgid;

	if ((file->f_flags & O_ACCMODE) == O_WRONLY)
		cifs_dbg(FYI, "attempting read on write only file instance\n");

	for (total_read = 0, cur_offset = read_data; read_size > total_read;
	     total_read += bytes_read, cur_offset += bytes_read) {
		do {
			current_read_size = min_t(uint, read_size - total_read,
						  rsize);
			/*
			 * For windows me and 9x we do not want to request more
			 * than it negotiated since it will refuse the read
			 * then.
			 */
			if (!(tcon->ses->capabilities &
				tcon->ses->server->vals->cap_large_files)) {
				current_read_size = min_t(uint,
					current_read_size, CIFSMaxBufSize);
			}
			if (open_file->invalidHandle) {
				rc = cifs_reopen_file(open_file, true);
				if (rc != 0)
					break;
			}
			io_parms.pid = pid;
			io_parms.tcon = tcon;
			io_parms.offset = *offset;
			io_parms.length = current_read_size;
			io_parms.server = server;
			rc = server->ops->sync_read(xid, &open_file->fid, &io_parms,
						    &bytes_read, &cur_offset,
						    &buf_type);
		} while (rc == -EAGAIN);

		if (rc || (bytes_read == 0)) {
			if (total_read) {
				break;
			} else {
				free_xid(xid);
				return rc;
			}
		} else {
			cifs_stats_bytes_read(tcon, total_read);
			*offset += bytes_read;
		}
	}
	free_xid(xid);
	return total_read;
}

/*
 * If the page is mmap'ed into a process' page tables, then we need to make
 * sure that it doesn't change while being written back.
 */
static vm_fault_t
cifs_page_mkwrite(struct vm_fault *vmf)
{
	struct page *page = vmf->page;

	/* Wait for the page to be written to the cache before we allow it to
	 * be modified.  We then assume the entire page will need writing back.
	 */
#ifdef CONFIG_CIFS_FSCACHE
	if (PageFsCache(page) &&
	    wait_on_page_fscache_killable(page) < 0)
		return VM_FAULT_RETRY;
#endif

	wait_on_page_writeback(page);

	if (lock_page_killable(page) < 0)
		return VM_FAULT_RETRY;
	return VM_FAULT_LOCKED;
}

static const struct vm_operations_struct cifs_file_vm_ops = {
	.fault = filemap_fault,
	.map_pages = filemap_map_pages,
	.page_mkwrite = cifs_page_mkwrite,
};

int cifs_file_strict_mmap(struct file *file, struct vm_area_struct *vma)
{
	int xid, rc = 0;
	struct inode *inode = file_inode(file);

	xid = get_xid();

	if (!CIFS_CACHE_READ(CIFS_I(inode)))
		rc = cifs_zap_mapping(inode);
	if (!rc)
		rc = generic_file_mmap(file, vma);
	if (!rc)
		vma->vm_ops = &cifs_file_vm_ops;

	free_xid(xid);
	return rc;
}

int cifs_file_mmap(struct file *file, struct vm_area_struct *vma)
{
	int rc, xid;

	xid = get_xid();

	rc = cifs_revalidate_file(file);
	if (rc)
		cifs_dbg(FYI, "Validation prior to mmap failed, error=%d\n",
			 rc);
	if (!rc)
		rc = generic_file_mmap(file, vma);
	if (!rc)
		vma->vm_ops = &cifs_file_vm_ops;

	free_xid(xid);
	return rc;
}

static void
cifs_readv_complete(struct work_struct *work)
{
	unsigned int i, got_bytes;
	struct cifs_readdata *rdata = container_of(work,
						struct cifs_readdata, work);

	got_bytes = rdata->got_bytes;
	for (i = 0; i < rdata->nr_pages; i++) {
		struct page *page = rdata->pages[i];

		if (rdata->result == 0 ||
		    (rdata->result == -EAGAIN && got_bytes)) {
			flush_dcache_page(page);
			SetPageUptodate(page);
		} else
			SetPageError(page);

		if (rdata->result == 0 ||
		    (rdata->result == -EAGAIN && got_bytes))
			cifs_readpage_to_fscache(rdata->mapping->host, page);

		unlock_page(page);

		got_bytes -= min_t(unsigned int, PAGE_SIZE, got_bytes);

		put_page(page);
		rdata->pages[i] = NULL;
	}
	kref_put(&rdata->refcount, cifs_readdata_release);
}

static int
readpages_fill_pages(struct TCP_Server_Info *server,
		     struct cifs_readdata *rdata, struct iov_iter *iter,
		     unsigned int len)
{
	int result = 0;
	unsigned int i;
	u64 eof;
	pgoff_t eof_index;
	unsigned int nr_pages = rdata->nr_pages;
	unsigned int page_offset = rdata->page_offset;

	/* determine the eof that the server (probably) has */
	eof = CIFS_I(rdata->mapping->host)->server_eof;
	eof_index = eof ? (eof - 1) >> PAGE_SHIFT : 0;
	cifs_dbg(FYI, "eof=%llu eof_index=%lu\n", eof, eof_index);

	rdata->got_bytes = 0;
	rdata->tailsz = PAGE_SIZE;
	for (i = 0; i < nr_pages; i++) {
		struct page *page = rdata->pages[i];
		unsigned int to_read = rdata->pagesz;
		size_t n;

		if (i == 0)
			to_read -= page_offset;
		else
			page_offset = 0;

		n = to_read;

		if (len >= to_read) {
			len -= to_read;
		} else if (len > 0) {
			/* enough for partial page, fill and zero the rest */
			zero_user(page, len + page_offset, to_read - len);
			n = rdata->tailsz = len;
			len = 0;
		} else if (page->index > eof_index) {
			/*
			 * The VFS will not try to do readahead past the
			 * i_size, but it's possible that we have outstanding
			 * writes with gaps in the middle and the i_size hasn't
			 * caught up yet. Populate those with zeroed out pages
			 * to prevent the VFS from repeatedly attempting to
			 * fill them until the writes are flushed.
			 */
			zero_user(page, 0, PAGE_SIZE);
			flush_dcache_page(page);
			SetPageUptodate(page);
			unlock_page(page);
			put_page(page);
			rdata->pages[i] = NULL;
			rdata->nr_pages--;
			continue;
		} else {
			/* no need to hold page hostage */
			unlock_page(page);
			put_page(page);
			rdata->pages[i] = NULL;
			rdata->nr_pages--;
			continue;
		}

		if (iter)
			result = copy_page_from_iter(
					page, page_offset, n, iter);
#ifdef CONFIG_CIFS_SMB_DIRECT
		else if (rdata->mr)
			result = n;
#endif
		else
			result = cifs_read_page_from_socket(
					server, page, page_offset, n);
		if (result < 0)
			break;

		rdata->got_bytes += result;
	}

	return rdata->got_bytes > 0 && result != -ECONNABORTED ?
						rdata->got_bytes : result;
}

static int
cifs_readpages_read_into_pages(struct TCP_Server_Info *server,
			       struct cifs_readdata *rdata, unsigned int len)
{
	return readpages_fill_pages(server, rdata, NULL, len);
}

static int
cifs_readpages_copy_into_pages(struct TCP_Server_Info *server,
			       struct cifs_readdata *rdata,
			       struct iov_iter *iter)
{
	return readpages_fill_pages(server, rdata, iter, iter->count);
}

static void cifs_readahead(struct readahead_control *ractl)
{
	int rc;
	struct cifsFileInfo *open_file = ractl->file->private_data;
	struct cifs_sb_info *cifs_sb = CIFS_FILE_SB(ractl->file);
	struct TCP_Server_Info *server;
	pid_t pid;
	unsigned int xid, nr_pages, last_batch_size = 0, cache_nr_pages = 0;
	pgoff_t next_cached = ULONG_MAX;
	bool caching = fscache_cookie_enabled(cifs_inode_cookie(ractl->mapping->host)) &&
		cifs_inode_cookie(ractl->mapping->host)->cache_priv;
	bool check_cache = caching;

	xid = get_xid();

	if (cifs_sb->mnt_cifs_flags & CIFS_MOUNT_RWPIDFORWARD)
		pid = open_file->pid;
	else
		pid = current->tgid;

	rc = 0;
	server = cifs_pick_channel(tlink_tcon(open_file->tlink)->ses);

	cifs_dbg(FYI, "%s: file=%p mapping=%p num_pages=%u\n",
		 __func__, ractl->file, ractl->mapping, readahead_count(ractl));

	/*
	 * Chop the readahead request up into rsize-sized read requests.
	 */
	while ((nr_pages = readahead_count(ractl) - last_batch_size)) {
		unsigned int i, got, rsize;
		struct page *page;
		struct cifs_readdata *rdata;
		struct cifs_credits credits_on_stack;
		struct cifs_credits *credits = &credits_on_stack;
		pgoff_t index = readahead_index(ractl) + last_batch_size;

		/*
		 * Find out if we have anything cached in the range of
		 * interest, and if so, where the next chunk of cached data is.
		 */
		if (caching) {
			if (check_cache) {
				rc = cifs_fscache_query_occupancy(
					ractl->mapping->host, index, nr_pages,
					&next_cached, &cache_nr_pages);
				if (rc < 0)
					caching = false;
				check_cache = false;
			}

			if (index == next_cached) {
				/*
				 * TODO: Send a whole batch of pages to be read
				 * by the cache.
				 */
				page = readahead_page(ractl);
				last_batch_size = 1 << thp_order(page);
				if (cifs_readpage_from_fscache(ractl->mapping->host,
							       page) < 0) {
					/*
					 * TODO: Deal with cache read failure
					 * here, but for the moment, delegate
					 * that to readpage.
					 */
					caching = false;
				}
				unlock_page(page);
				next_cached++;
				cache_nr_pages--;
				if (cache_nr_pages == 0)
					check_cache = true;
				continue;
			}
		}

		if (open_file->invalidHandle) {
			rc = cifs_reopen_file(open_file, true);
			if (rc) {
				if (rc == -EAGAIN)
					continue;
				break;
			}
		}

		if (cifs_sb->ctx->rsize == 0)
			cifs_sb->ctx->rsize =
				server->ops->negotiate_rsize(tlink_tcon(open_file->tlink),
							     cifs_sb->ctx);

		rc = server->ops->wait_mtu_credits(server, cifs_sb->ctx->rsize,
						   &rsize, credits);
		if (rc)
			break;
		nr_pages = min_t(size_t, rsize / PAGE_SIZE, readahead_count(ractl));
		nr_pages = min_t(size_t, nr_pages, next_cached - index);

		/*
		 * Give up immediately if rsize is too small to read an entire
		 * page. The VFS will fall back to readpage. We should never
		 * reach this point however since we set ra_pages to 0 when the
		 * rsize is smaller than a cache page.
		 */
		if (unlikely(!nr_pages)) {
			add_credits_and_wake_if(server, credits, 0);
			break;
		}

		rdata = cifs_readdata_alloc(nr_pages, cifs_readv_complete);
		if (!rdata) {
			/* best to give up if we're out of mem */
			add_credits_and_wake_if(server, credits, 0);
			break;
		}

		got = __readahead_batch(ractl, rdata->pages, nr_pages);
		if (got != nr_pages) {
			pr_warn("__readahead_batch() returned %u/%u\n",
				got, nr_pages);
			nr_pages = got;
		}

		rdata->nr_pages = nr_pages;
		rdata->bytes	= readahead_batch_length(ractl);
		rdata->cfile	= cifsFileInfo_get(open_file);
		rdata->server	= server;
		rdata->mapping	= ractl->mapping;
		rdata->offset	= readahead_pos(ractl);
		rdata->pid	= pid;
		rdata->pagesz	= PAGE_SIZE;
		rdata->tailsz	= PAGE_SIZE;
		rdata->read_into_pages = cifs_readpages_read_into_pages;
		rdata->copy_into_pages = cifs_readpages_copy_into_pages;
		rdata->credits	= credits_on_stack;

		rc = adjust_credits(server, &rdata->credits, rdata->bytes);
		if (!rc) {
			if (rdata->cfile->invalidHandle)
				rc = -EAGAIN;
			else
				rc = server->ops->async_readv(rdata);
		}

		if (rc) {
			add_credits_and_wake_if(server, &rdata->credits, 0);
			for (i = 0; i < rdata->nr_pages; i++) {
				page = rdata->pages[i];
				unlock_page(page);
				put_page(page);
			}
			/* Fallback to the readpage in error/reconnect cases */
			kref_put(&rdata->refcount, cifs_readdata_release);
			break;
		}

		kref_put(&rdata->refcount, cifs_readdata_release);
		last_batch_size = nr_pages;
	}

	free_xid(xid);
}

/*
 * cifs_readpage_worker must be called with the page pinned
 */
static int cifs_readpage_worker(struct file *file, struct page *page,
	loff_t *poffset)
{
	char *read_data;
	int rc;

	/* Is the page cached? */
	rc = cifs_readpage_from_fscache(file_inode(file), page);
	if (rc == 0)
		goto read_complete;

	read_data = kmap(page);
	/* for reads over a certain size could initiate async read ahead */

	rc = cifs_read(file, read_data, PAGE_SIZE, poffset);

	if (rc < 0)
		goto io_error;
	else
		cifs_dbg(FYI, "Bytes read %d\n", rc);

	/* we do not want atime to be less than mtime, it broke some apps */
	file_inode(file)->i_atime = current_time(file_inode(file));
	if (timespec64_compare(&(file_inode(file)->i_atime), &(file_inode(file)->i_mtime)))
		file_inode(file)->i_atime = file_inode(file)->i_mtime;
	else
		file_inode(file)->i_atime = current_time(file_inode(file));

	if (PAGE_SIZE > rc)
		memset(read_data + rc, 0, PAGE_SIZE - rc);

	flush_dcache_page(page);
	SetPageUptodate(page);

	/* send this page to the cache */
	cifs_readpage_to_fscache(file_inode(file), page);

	rc = 0;

io_error:
	kunmap(page);
	unlock_page(page);

read_complete:
	return rc;
}

static int cifs_read_folio(struct file *file, struct folio *folio)
{
	struct page *page = &folio->page;
	loff_t offset = page_file_offset(page);
	int rc = -EACCES;
	unsigned int xid;

	xid = get_xid();

	if (file->private_data == NULL) {
		rc = -EBADF;
		free_xid(xid);
		return rc;
	}

	cifs_dbg(FYI, "read_folio %p at offset %d 0x%x\n",
		 page, (int)offset, (int)offset);

	rc = cifs_readpage_worker(file, page, &offset);

	free_xid(xid);
	return rc;
}

static int is_inode_writable(struct cifsInodeInfo *cifs_inode)
{
	struct cifsFileInfo *open_file;

	spin_lock(&cifs_inode->open_file_lock);
	list_for_each_entry(open_file, &cifs_inode->openFileList, flist) {
		if (OPEN_FMODE(open_file->f_flags) & FMODE_WRITE) {
			spin_unlock(&cifs_inode->open_file_lock);
			return 1;
		}
	}
	spin_unlock(&cifs_inode->open_file_lock);
	return 0;
}

/* We do not want to update the file size from server for inodes
   open for write - to avoid races with writepage extending
   the file - in the future we could consider allowing
   refreshing the inode only on increases in the file size
   but this is tricky to do without racing with writebehind
   page caching in the current Linux kernel design */
bool is_size_safe_to_change(struct cifsInodeInfo *cifsInode, __u64 end_of_file)
{
	if (!cifsInode)
		return true;

	if (is_inode_writable(cifsInode)) {
		/* This inode is open for write at least once */
		struct cifs_sb_info *cifs_sb;

		cifs_sb = CIFS_SB(cifsInode->netfs.inode.i_sb);
		if (cifs_sb->mnt_cifs_flags & CIFS_MOUNT_DIRECT_IO) {
			/* since no page cache to corrupt on directio
			we can change size safely */
			return true;
		}

		if (i_size_read(&cifsInode->netfs.inode) < end_of_file)
			return true;

		return false;
	} else
		return true;
}

static int cifs_write_begin(struct file *file, struct address_space *mapping,
			loff_t pos, unsigned len,
			struct page **pagep, void **fsdata)
{
	int oncethru = 0;
	pgoff_t index = pos >> PAGE_SHIFT;
	loff_t offset = pos & (PAGE_SIZE - 1);
	loff_t page_start = pos & PAGE_MASK;
	loff_t i_size;
	struct page *page;
	int rc = 0;

	cifs_dbg(FYI, "write_begin from %lld len %d\n", (long long)pos, len);

start:
	page = grab_cache_page_write_begin(mapping, index);
	if (!page) {
		rc = -ENOMEM;
		goto out;
	}

	if (PageUptodate(page))
		goto out;

	/*
	 * If we write a full page it will be up to date, no need to read from
	 * the server. If the write is short, we'll end up doing a sync write
	 * instead.
	 */
	if (len == PAGE_SIZE)
		goto out;

	/*
	 * optimize away the read when we have an oplock, and we're not
	 * expecting to use any of the data we'd be reading in. That
	 * is, when the page lies beyond the EOF, or straddles the EOF
	 * and the write will cover all of the existing data.
	 */
	if (CIFS_CACHE_READ(CIFS_I(mapping->host))) {
		i_size = i_size_read(mapping->host);
		if (page_start >= i_size ||
		    (offset == 0 && (pos + len) >= i_size)) {
			zero_user_segments(page, 0, offset,
					   offset + len,
					   PAGE_SIZE);
			/*
			 * PageChecked means that the parts of the page
			 * to which we're not writing are considered up
			 * to date. Once the data is copied to the
			 * page, it can be set uptodate.
			 */
			SetPageChecked(page);
			goto out;
		}
	}

	if ((file->f_flags & O_ACCMODE) != O_WRONLY && !oncethru) {
		/*
		 * might as well read a page, it is fast enough. If we get
		 * an error, we don't need to return it. cifs_write_end will
		 * do a sync write instead since PG_uptodate isn't set.
		 */
		cifs_readpage_worker(file, page, &page_start);
		put_page(page);
		oncethru = 1;
		goto start;
	} else {
		/* we could try using another file handle if there is one -
		   but how would we lock it to prevent close of that handle
		   racing with this read? In any case
		   this will be written out by write_end so is fine */
	}
out:
	*pagep = page;
	return rc;
}

static bool cifs_release_folio(struct folio *folio, gfp_t gfp)
{
	if (folio_test_private(folio))
		return 0;
	if (folio_test_fscache(folio)) {
		if (current_is_kswapd() || !(gfp & __GFP_FS))
			return false;
		folio_wait_fscache(folio);
	}
	fscache_note_page_release(cifs_inode_cookie(folio->mapping->host));
	return true;
}

static void cifs_invalidate_folio(struct folio *folio, size_t offset,
				 size_t length)
{
	folio_wait_fscache(folio);
}

static int cifs_launder_folio(struct folio *folio)
{
	int rc = 0;
	loff_t range_start = folio_pos(folio);
	loff_t range_end = range_start + folio_size(folio);
	struct writeback_control wbc = {
		.sync_mode = WB_SYNC_ALL,
		.nr_to_write = 0,
		.range_start = range_start,
		.range_end = range_end,
	};

	cifs_dbg(FYI, "Launder page: %lu\n", folio->index);

	if (folio_clear_dirty_for_io(folio))
		rc = cifs_writepage_locked(&folio->page, &wbc);

	folio_wait_fscache(folio);
	return rc;
}

void cifs_oplock_break(struct work_struct *work)
{
	struct cifsFileInfo *cfile = container_of(work, struct cifsFileInfo,
						  oplock_break);
	struct inode *inode = d_inode(cfile->dentry);
	struct cifsInodeInfo *cinode = CIFS_I(inode);
	struct cifs_tcon *tcon = tlink_tcon(cfile->tlink);
	struct TCP_Server_Info *server = tcon->ses->server;
	int rc = 0;
	bool purge_cache = false;
	bool is_deferred = false;
	struct cifs_deferred_close *dclose;

	wait_on_bit(&cinode->flags, CIFS_INODE_PENDING_WRITERS,
			TASK_UNINTERRUPTIBLE);

	server->ops->downgrade_oplock(server, cinode, cfile->oplock_level,
				      cfile->oplock_epoch, &purge_cache);

	if (!CIFS_CACHE_WRITE(cinode) && CIFS_CACHE_READ(cinode) &&
						cifs_has_mand_locks(cinode)) {
		cifs_dbg(FYI, "Reset oplock to None for inode=%p due to mand locks\n",
			 inode);
		cinode->oplock = 0;
	}

	if (inode && S_ISREG(inode->i_mode)) {
		if (CIFS_CACHE_READ(cinode))
			break_lease(inode, O_RDONLY);
		else
			break_lease(inode, O_WRONLY);
		rc = filemap_fdatawrite(inode->i_mapping);
		if (!CIFS_CACHE_READ(cinode) || purge_cache) {
			rc = filemap_fdatawait(inode->i_mapping);
			mapping_set_error(inode->i_mapping, rc);
			cifs_zap_mapping(inode);
		}
		cifs_dbg(FYI, "Oplock flush inode %p rc %d\n", inode, rc);
		if (CIFS_CACHE_WRITE(cinode))
			goto oplock_break_ack;
	}

	rc = cifs_push_locks(cfile);
	if (rc)
		cifs_dbg(VFS, "Push locks rc = %d\n", rc);

oplock_break_ack:
	/*
	 * When oplock break is received and there are no active
	 * file handles but cached, then schedule deferred close immediately.
	 * So, new open will not use cached handle.
	 */
	spin_lock(&CIFS_I(inode)->deferred_lock);
	is_deferred = cifs_is_deferred_close(cfile, &dclose);
	spin_unlock(&CIFS_I(inode)->deferred_lock);
	if (is_deferred &&
	    cfile->deferred_close_scheduled &&
	    delayed_work_pending(&cfile->deferred)) {
		if (cancel_delayed_work(&cfile->deferred)) {
			_cifsFileInfo_put(cfile, false, false);
			goto oplock_break_done;
		}
	}
	/*
	 * releasing stale oplock after recent reconnect of smb session using
	 * a now incorrect file handle is not a data integrity issue but do
	 * not bother sending an oplock release if session to server still is
	 * disconnected since oplock already released by the server
	 */
	if (!cfile->oplock_break_cancelled) {
		rc = tcon->ses->server->ops->oplock_response(tcon, &cfile->fid,
							     cinode);
		cifs_dbg(FYI, "Oplock release rc = %d\n", rc);
	}
oplock_break_done:
	_cifsFileInfo_put(cfile, false /* do not wait for ourself */, false);
	cifs_done_oplock_break(cinode);
}

/*
 * The presence of cifs_direct_io() in the address space ops vector
 * allowes open() O_DIRECT flags which would have failed otherwise.
 *
 * In the non-cached mode (mount with cache=none), we shunt off direct read and write requests
 * so this method should never be called.
 *
 * Direct IO is not yet supported in the cached mode.
 */
static ssize_t
cifs_direct_io(struct kiocb *iocb, struct iov_iter *iter)
{
        /*
         * FIXME
         * Eventually need to support direct IO for non forcedirectio mounts
         */
        return -EINVAL;
}

static int cifs_swap_activate(struct swap_info_struct *sis,
			      struct file *swap_file, sector_t *span)
{
	struct cifsFileInfo *cfile = swap_file->private_data;
	struct inode *inode = swap_file->f_mapping->host;
	unsigned long blocks;
	long long isize;

	cifs_dbg(FYI, "swap activate\n");

	if (!swap_file->f_mapping->a_ops->swap_rw)
		/* Cannot support swap */
		return -EINVAL;

	spin_lock(&inode->i_lock);
	blocks = inode->i_blocks;
	isize = inode->i_size;
	spin_unlock(&inode->i_lock);
	if (blocks*512 < isize) {
		pr_warn("swap activate: swapfile has holes\n");
		return -EINVAL;
	}
	*span = sis->pages;

	pr_warn_once("Swap support over SMB3 is experimental\n");

	/*
	 * TODO: consider adding ACL (or documenting how) to prevent other
	 * users (on this or other systems) from reading it
	 */


	/* TODO: add sk_set_memalloc(inet) or similar */

	if (cfile)
		cfile->swapfile = true;
	/*
	 * TODO: Since file already open, we can't open with DENY_ALL here
	 * but we could add call to grab a byte range lock to prevent others
	 * from reading or writing the file
	 */

	sis->flags |= SWP_FS_OPS;
	return add_swap_extent(sis, 0, sis->max, 0);
}

static void cifs_swap_deactivate(struct file *file)
{
	struct cifsFileInfo *cfile = file->private_data;

	cifs_dbg(FYI, "swap deactivate\n");

	/* TODO: undo sk_set_memalloc(inet) will eventually be needed */

	if (cfile)
		cfile->swapfile = false;

	/* do we need to unpin (or unlock) the file */
}

/*
 * Mark a page as having been made dirty and thus needing writeback.  We also
 * need to pin the cache object to write back to.
 */
#ifdef CONFIG_CIFS_FSCACHE
static bool cifs_dirty_folio(struct address_space *mapping, struct folio *folio)
{
	return fscache_dirty_folio(mapping, folio,
					cifs_inode_cookie(mapping->host));
}
#else
#define cifs_dirty_folio filemap_dirty_folio
#endif

const struct address_space_operations cifs_addr_ops = {
	.read_folio = cifs_read_folio,
	.readahead = cifs_readahead,
	.writepage = cifs_writepage,
	.writepages = cifs_writepages,
	.write_begin = cifs_write_begin,
	.write_end = cifs_write_end,
	.dirty_folio = cifs_dirty_folio,
<<<<<<< HEAD
	.releasepage = cifs_release_page,
=======
	.release_folio = cifs_release_folio,
>>>>>>> 88084a3d
	.direct_IO = cifs_direct_io,
	.invalidate_folio = cifs_invalidate_folio,
	.launder_folio = cifs_launder_folio,
	/*
	 * TODO: investigate and if useful we could add an cifs_migratePage
	 * helper (under an CONFIG_MIGRATION) in the future, and also
	 * investigate and add an is_dirty_writeback helper if needed
	 */
	.swap_activate = cifs_swap_activate,
	.swap_deactivate = cifs_swap_deactivate,
};

/*
 * cifs_readahead requires the server to support a buffer large enough to
 * contain the header plus one complete page of data.  Otherwise, we need
 * to leave cifs_readahead out of the address space operations.
 */
const struct address_space_operations cifs_addr_ops_smallbuf = {
	.read_folio = cifs_read_folio,
	.writepage = cifs_writepage,
	.writepages = cifs_writepages,
	.write_begin = cifs_write_begin,
	.write_end = cifs_write_end,
	.dirty_folio = cifs_dirty_folio,
<<<<<<< HEAD
	.releasepage = cifs_release_page,
=======
	.release_folio = cifs_release_folio,
>>>>>>> 88084a3d
	.invalidate_folio = cifs_invalidate_folio,
	.launder_folio = cifs_launder_folio,
};<|MERGE_RESOLUTION|>--- conflicted
+++ resolved
@@ -4981,11 +4981,7 @@
 	.write_begin = cifs_write_begin,
 	.write_end = cifs_write_end,
 	.dirty_folio = cifs_dirty_folio,
-<<<<<<< HEAD
-	.releasepage = cifs_release_page,
-=======
 	.release_folio = cifs_release_folio,
->>>>>>> 88084a3d
 	.direct_IO = cifs_direct_io,
 	.invalidate_folio = cifs_invalidate_folio,
 	.launder_folio = cifs_launder_folio,
@@ -5010,11 +5006,7 @@
 	.write_begin = cifs_write_begin,
 	.write_end = cifs_write_end,
 	.dirty_folio = cifs_dirty_folio,
-<<<<<<< HEAD
-	.releasepage = cifs_release_page,
-=======
 	.release_folio = cifs_release_folio,
->>>>>>> 88084a3d
 	.invalidate_folio = cifs_invalidate_folio,
 	.launder_folio = cifs_launder_folio,
 };