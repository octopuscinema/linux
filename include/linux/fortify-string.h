--- conflicted
+++ resolved
@@ -52,8 +52,6 @@
 #define __underlying_strncpy	__builtin_strncpy
 #endif
 
-<<<<<<< HEAD
-=======
 /**
  * unsafe_memcpy - memcpy implementation with no FORTIFY bounds checking
  *
@@ -70,7 +68,6 @@
 #define unsafe_memcpy(dst, src, bytes, justification)		\
 	__underlying_memcpy(dst, src, bytes)
 
->>>>>>> 88084a3d
 /*
  * Clang's use of __builtin_object_size() within inlines needs hinting via
  * __pass_object_size(). The preference is to only ever use type 1 (member
