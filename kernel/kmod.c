/*
 * kmod - the kernel module loader
 */
#include <linux/module.h>
#include <linux/sched.h>
#include <linux/sched/task.h>
#include <linux/binfmts.h>
#include <linux/syscalls.h>
#include <linux/unistd.h>
#include <linux/kmod.h>
#include <linux/slab.h>
#include <linux/completion.h>
#include <linux/cred.h>
#include <linux/file.h>
#include <linux/fdtable.h>
#include <linux/workqueue.h>
#include <linux/security.h>
#include <linux/mount.h>
#include <linux/kernel.h>
#include <linux/init.h>
#include <linux/resource.h>
#include <linux/notifier.h>
#include <linux/suspend.h>
#include <linux/rwsem.h>
#include <linux/ptrace.h>
#include <linux/async.h>
#include <linux/uaccess.h>

#include <trace/events/module.h>

<<<<<<< HEAD
#define CAP_BSET	(void *)1
#define CAP_PI		(void *)2

static kernel_cap_t usermodehelper_bset = CAP_FULL_SET;
static kernel_cap_t usermodehelper_inheritable = CAP_FULL_SET;
static DEFINE_SPINLOCK(umh_sysctl_lock);
static DECLARE_RWSEM(umhelper_sem);

#ifdef CONFIG_MODULES
/*
 * Assuming:
 *
 * threads = div64_u64((u64) totalram_pages * (u64) PAGE_SIZE,
 *		       (u64) THREAD_SIZE * 8UL);
 *
 * If you need less than 50 threads would mean we're dealing with systems
 * smaller than 3200 pages. This assuems you are capable of having ~13M memory,
 * and this would only be an be an upper limit, after which the OOM killer
 * would take effect. Systems like these are very unlikely if modules are
 * enabled.
 */
#define MAX_KMOD_CONCURRENT 50
static atomic_t kmod_concurrent_max = ATOMIC_INIT(MAX_KMOD_CONCURRENT);
static DECLARE_WAIT_QUEUE_HEAD(kmod_wq);

=======
/*
 * Assuming:
 *
 * threads = div64_u64((u64) totalram_pages * (u64) PAGE_SIZE,
 *		       (u64) THREAD_SIZE * 8UL);
 *
 * If you need less than 50 threads would mean we're dealing with systems
 * smaller than 3200 pages. This assuems you are capable of having ~13M memory,
 * and this would only be an be an upper limit, after which the OOM killer
 * would take effect. Systems like these are very unlikely if modules are
 * enabled.
 */
#define MAX_KMOD_CONCURRENT 50
static atomic_t kmod_concurrent_max = ATOMIC_INIT(MAX_KMOD_CONCURRENT);
static DECLARE_WAIT_QUEUE_HEAD(kmod_wq);

>>>>>>> bb176f67
/*
 * This is a restriction on having *all* MAX_KMOD_CONCURRENT threads
 * running at the same time without returning. When this happens we
 * believe you've somehow ended up with a recursive module dependency
 * creating a loop.
 *
 * We have no option but to fail.
 *
 * Userspace should proactively try to detect and prevent these.
 */
#define MAX_KMOD_ALL_BUSY_TIMEOUT 5

/*
	modprobe_path is set via /proc/sys.
*/
char modprobe_path[KMOD_PATH_LEN] = "/sbin/modprobe";

static void free_modprobe_argv(struct subprocess_info *info)
{
	kfree(info->argv[3]); /* check call_modprobe() */
	kfree(info->argv);
}

static int call_modprobe(char *module_name, int wait)
{
	struct subprocess_info *info;
	static char *envp[] = {
		"HOME=/",
		"TERM=linux",
		"PATH=/sbin:/usr/sbin:/bin:/usr/bin",
		NULL
	};

	char **argv = kmalloc(sizeof(char *[5]), GFP_KERNEL);
	if (!argv)
		goto out;

	module_name = kstrdup(module_name, GFP_KERNEL);
	if (!module_name)
		goto free_argv;

	argv[0] = modprobe_path;
	argv[1] = "-q";
	argv[2] = "--";
	argv[3] = module_name;	/* check free_modprobe_argv() */
	argv[4] = NULL;

	info = call_usermodehelper_setup(modprobe_path, argv, envp, GFP_KERNEL,
					 NULL, free_modprobe_argv, NULL);
	if (!info)
		goto free_module_name;

	return call_usermodehelper_exec(info, wait | UMH_KILLABLE);

free_module_name:
	kfree(module_name);
free_argv:
	kfree(argv);
out:
	return -ENOMEM;
}

/**
 * __request_module - try to load a kernel module
 * @wait: wait (or not) for the operation to complete
 * @fmt: printf style format string for the name of the module
 * @...: arguments as specified in the format string
 *
 * Load a module using the user mode module loader. The function returns
 * zero on success or a negative errno code or positive exit code from
 * "modprobe" on failure. Note that a successful module load does not mean
 * the module did not then unload and exit on an error of its own. Callers
 * must check that the service they requested is now available not blindly
 * invoke it.
 *
 * If module auto-loading support is disabled then this function
 * becomes a no-operation.
 */
int __request_module(bool wait, const char *fmt, ...)
{
	va_list args;
	char module_name[MODULE_NAME_LEN];
	int ret;

	/*
	 * We don't allow synchronous module loading from async.  Module
	 * init may invoke async_synchronize_full() which will end up
	 * waiting for this task which already is waiting for the module
	 * loading to complete, leading to a deadlock.
	 */
	WARN_ON_ONCE(wait && current_is_async());

	if (!modprobe_path[0])
		return 0;

	va_start(args, fmt);
	ret = vsnprintf(module_name, MODULE_NAME_LEN, fmt, args);
	va_end(args);
	if (ret >= MODULE_NAME_LEN)
		return -ENAMETOOLONG;

	ret = security_kernel_module_request(module_name);
	if (ret)
		return ret;

	if (atomic_dec_if_positive(&kmod_concurrent_max) < 0) {
		pr_warn_ratelimited("request_module: kmod_concurrent_max (%u) close to 0 (max_modprobes: %u), for module %s, throttling...",
				    atomic_read(&kmod_concurrent_max),
				    MAX_KMOD_CONCURRENT, module_name);
		ret = wait_event_killable_timeout(kmod_wq,
						  atomic_dec_if_positive(&kmod_concurrent_max) >= 0,
						  MAX_KMOD_ALL_BUSY_TIMEOUT * HZ);
		if (!ret) {
			pr_warn_ratelimited("request_module: modprobe %s cannot be processed, kmod busy with %d threads for more than %d seconds now",
					    module_name, MAX_KMOD_CONCURRENT, MAX_KMOD_ALL_BUSY_TIMEOUT);
			return -ETIME;
		} else if (ret == -ERESTARTSYS) {
			pr_warn_ratelimited("request_module: sigkill sent for modprobe %s, giving up", module_name);
			return ret;
		}
	}

	trace_module_request(module_name, wait, _RET_IP_);

	ret = call_modprobe(module_name, wait ? UMH_WAIT_PROC : UMH_WAIT_EXEC);

	atomic_inc(&kmod_concurrent_max);
	wake_up(&kmod_wq);
<<<<<<< HEAD

	return ret;
}
EXPORT_SYMBOL(__request_module);

#endif /* CONFIG_MODULES */

static void call_usermodehelper_freeinfo(struct subprocess_info *info)
{
	if (info->cleanup)
		(*info->cleanup)(info);
	kfree(info);
}

static void umh_complete(struct subprocess_info *sub_info)
{
	struct completion *comp = xchg(&sub_info->complete, NULL);
	/*
	 * See call_usermodehelper_exec(). If xchg() returns NULL
	 * we own sub_info, the UMH_KILLABLE caller has gone away
	 * or the caller used UMH_NO_WAIT.
	 */
	if (comp)
		complete(comp);
	else
		call_usermodehelper_freeinfo(sub_info);
}

/*
 * This is the task which runs the usermode application
 */
static int call_usermodehelper_exec_async(void *data)
{
	struct subprocess_info *sub_info = data;
	struct cred *new;
	int retval;

	spin_lock_irq(&current->sighand->siglock);
	flush_signal_handlers(current, 1);
	spin_unlock_irq(&current->sighand->siglock);

	/*
	 * Our parent (unbound workqueue) runs with elevated scheduling
	 * priority. Avoid propagating that into the userspace child.
	 */
	set_user_nice(current, 0);

	retval = -ENOMEM;
	new = prepare_kernel_cred(current);
	if (!new)
		goto out;

	spin_lock(&umh_sysctl_lock);
	new->cap_bset = cap_intersect(usermodehelper_bset, new->cap_bset);
	new->cap_inheritable = cap_intersect(usermodehelper_inheritable,
					     new->cap_inheritable);
	spin_unlock(&umh_sysctl_lock);

	if (sub_info->init) {
		retval = sub_info->init(sub_info, new);
		if (retval) {
			abort_creds(new);
			goto out;
		}
	}

	commit_creds(new);

	retval = do_execve(getname_kernel(sub_info->path),
			   (const char __user *const __user *)sub_info->argv,
			   (const char __user *const __user *)sub_info->envp);
out:
	sub_info->retval = retval;
	/*
	 * call_usermodehelper_exec_sync() will call umh_complete
	 * if UHM_WAIT_PROC.
	 */
	if (!(sub_info->wait & UMH_WAIT_PROC))
		umh_complete(sub_info);
	if (!retval)
		return 0;
	do_exit(0);
}

/* Handles UMH_WAIT_PROC.  */
static void call_usermodehelper_exec_sync(struct subprocess_info *sub_info)
{
	pid_t pid;

	/* If SIGCLD is ignored sys_wait4 won't populate the status. */
	kernel_sigaction(SIGCHLD, SIG_DFL);
	pid = kernel_thread(call_usermodehelper_exec_async, sub_info, SIGCHLD);
	if (pid < 0) {
		sub_info->retval = pid;
	} else {
		int ret = -ECHILD;
		/*
		 * Normally it is bogus to call wait4() from in-kernel because
		 * wait4() wants to write the exit code to a userspace address.
		 * But call_usermodehelper_exec_sync() always runs as kernel
		 * thread (workqueue) and put_user() to a kernel address works
		 * OK for kernel threads, due to their having an mm_segment_t
		 * which spans the entire address space.
		 *
		 * Thus the __user pointer cast is valid here.
		 */
		sys_wait4(pid, (int __user *)&ret, 0, NULL);

		/*
		 * If ret is 0, either call_usermodehelper_exec_async failed and
		 * the real error code is already in sub_info->retval or
		 * sub_info->retval is 0 anyway, so don't mess with it then.
		 */
		if (ret)
			sub_info->retval = ret;
	}

	/* Restore default kernel sig handler */
	kernel_sigaction(SIGCHLD, SIG_IGN);

	umh_complete(sub_info);
}

/*
 * We need to create the usermodehelper kernel thread from a task that is affine
 * to an optimized set of CPUs (or nohz housekeeping ones) such that they
 * inherit a widest affinity irrespective of call_usermodehelper() callers with
 * possibly reduced affinity (eg: per-cpu workqueues). We don't want
 * usermodehelper targets to contend a busy CPU.
 *
 * Unbound workqueues provide such wide affinity and allow to block on
 * UMH_WAIT_PROC requests without blocking pending request (up to some limit).
 *
 * Besides, workqueues provide the privilege level that caller might not have
 * to perform the usermodehelper request.
 *
 */
static void call_usermodehelper_exec_work(struct work_struct *work)
{
	struct subprocess_info *sub_info =
		container_of(work, struct subprocess_info, work);

	if (sub_info->wait & UMH_WAIT_PROC) {
		call_usermodehelper_exec_sync(sub_info);
	} else {
		pid_t pid;
		/*
		 * Use CLONE_PARENT to reparent it to kthreadd; we do not
		 * want to pollute current->children, and we need a parent
		 * that always ignores SIGCHLD to ensure auto-reaping.
		 */
		pid = kernel_thread(call_usermodehelper_exec_async, sub_info,
				    CLONE_PARENT | SIGCHLD);
		if (pid < 0) {
			sub_info->retval = pid;
			umh_complete(sub_info);
		}
	}
}

/*
 * If set, call_usermodehelper_exec() will exit immediately returning -EBUSY
 * (used for preventing user land processes from being created after the user
 * land has been frozen during a system-wide hibernation or suspend operation).
 * Should always be manipulated under umhelper_sem acquired for write.
 */
static enum umh_disable_depth usermodehelper_disabled = UMH_DISABLED;

/* Number of helpers running */
static atomic_t running_helpers = ATOMIC_INIT(0);
=======
>>>>>>> bb176f67

	return ret;
}
EXPORT_SYMBOL(__request_module);<|MERGE_RESOLUTION|>--- conflicted
+++ resolved
@@ -28,16 +28,6 @@
 
 #include <trace/events/module.h>
 
-<<<<<<< HEAD
-#define CAP_BSET	(void *)1
-#define CAP_PI		(void *)2
-
-static kernel_cap_t usermodehelper_bset = CAP_FULL_SET;
-static kernel_cap_t usermodehelper_inheritable = CAP_FULL_SET;
-static DEFINE_SPINLOCK(umh_sysctl_lock);
-static DECLARE_RWSEM(umhelper_sem);
-
-#ifdef CONFIG_MODULES
 /*
  * Assuming:
  *
@@ -54,24 +44,6 @@
 static atomic_t kmod_concurrent_max = ATOMIC_INIT(MAX_KMOD_CONCURRENT);
 static DECLARE_WAIT_QUEUE_HEAD(kmod_wq);
 
-=======
-/*
- * Assuming:
- *
- * threads = div64_u64((u64) totalram_pages * (u64) PAGE_SIZE,
- *		       (u64) THREAD_SIZE * 8UL);
- *
- * If you need less than 50 threads would mean we're dealing with systems
- * smaller than 3200 pages. This assuems you are capable of having ~13M memory,
- * and this would only be an be an upper limit, after which the OOM killer
- * would take effect. Systems like these are very unlikely if modules are
- * enabled.
- */
-#define MAX_KMOD_CONCURRENT 50
-static atomic_t kmod_concurrent_max = ATOMIC_INIT(MAX_KMOD_CONCURRENT);
-static DECLARE_WAIT_QUEUE_HEAD(kmod_wq);
-
->>>>>>> bb176f67
 /*
  * This is a restriction on having *all* MAX_KMOD_CONCURRENT threads
  * running at the same time without returning. When this happens we
@@ -200,179 +172,6 @@
 
 	atomic_inc(&kmod_concurrent_max);
 	wake_up(&kmod_wq);
-<<<<<<< HEAD
-
-	return ret;
-}
-EXPORT_SYMBOL(__request_module);
-
-#endif /* CONFIG_MODULES */
-
-static void call_usermodehelper_freeinfo(struct subprocess_info *info)
-{
-	if (info->cleanup)
-		(*info->cleanup)(info);
-	kfree(info);
-}
-
-static void umh_complete(struct subprocess_info *sub_info)
-{
-	struct completion *comp = xchg(&sub_info->complete, NULL);
-	/*
-	 * See call_usermodehelper_exec(). If xchg() returns NULL
-	 * we own sub_info, the UMH_KILLABLE caller has gone away
-	 * or the caller used UMH_NO_WAIT.
-	 */
-	if (comp)
-		complete(comp);
-	else
-		call_usermodehelper_freeinfo(sub_info);
-}
-
-/*
- * This is the task which runs the usermode application
- */
-static int call_usermodehelper_exec_async(void *data)
-{
-	struct subprocess_info *sub_info = data;
-	struct cred *new;
-	int retval;
-
-	spin_lock_irq(&current->sighand->siglock);
-	flush_signal_handlers(current, 1);
-	spin_unlock_irq(&current->sighand->siglock);
-
-	/*
-	 * Our parent (unbound workqueue) runs with elevated scheduling
-	 * priority. Avoid propagating that into the userspace child.
-	 */
-	set_user_nice(current, 0);
-
-	retval = -ENOMEM;
-	new = prepare_kernel_cred(current);
-	if (!new)
-		goto out;
-
-	spin_lock(&umh_sysctl_lock);
-	new->cap_bset = cap_intersect(usermodehelper_bset, new->cap_bset);
-	new->cap_inheritable = cap_intersect(usermodehelper_inheritable,
-					     new->cap_inheritable);
-	spin_unlock(&umh_sysctl_lock);
-
-	if (sub_info->init) {
-		retval = sub_info->init(sub_info, new);
-		if (retval) {
-			abort_creds(new);
-			goto out;
-		}
-	}
-
-	commit_creds(new);
-
-	retval = do_execve(getname_kernel(sub_info->path),
-			   (const char __user *const __user *)sub_info->argv,
-			   (const char __user *const __user *)sub_info->envp);
-out:
-	sub_info->retval = retval;
-	/*
-	 * call_usermodehelper_exec_sync() will call umh_complete
-	 * if UHM_WAIT_PROC.
-	 */
-	if (!(sub_info->wait & UMH_WAIT_PROC))
-		umh_complete(sub_info);
-	if (!retval)
-		return 0;
-	do_exit(0);
-}
-
-/* Handles UMH_WAIT_PROC.  */
-static void call_usermodehelper_exec_sync(struct subprocess_info *sub_info)
-{
-	pid_t pid;
-
-	/* If SIGCLD is ignored sys_wait4 won't populate the status. */
-	kernel_sigaction(SIGCHLD, SIG_DFL);
-	pid = kernel_thread(call_usermodehelper_exec_async, sub_info, SIGCHLD);
-	if (pid < 0) {
-		sub_info->retval = pid;
-	} else {
-		int ret = -ECHILD;
-		/*
-		 * Normally it is bogus to call wait4() from in-kernel because
-		 * wait4() wants to write the exit code to a userspace address.
-		 * But call_usermodehelper_exec_sync() always runs as kernel
-		 * thread (workqueue) and put_user() to a kernel address works
-		 * OK for kernel threads, due to their having an mm_segment_t
-		 * which spans the entire address space.
-		 *
-		 * Thus the __user pointer cast is valid here.
-		 */
-		sys_wait4(pid, (int __user *)&ret, 0, NULL);
-
-		/*
-		 * If ret is 0, either call_usermodehelper_exec_async failed and
-		 * the real error code is already in sub_info->retval or
-		 * sub_info->retval is 0 anyway, so don't mess with it then.
-		 */
-		if (ret)
-			sub_info->retval = ret;
-	}
-
-	/* Restore default kernel sig handler */
-	kernel_sigaction(SIGCHLD, SIG_IGN);
-
-	umh_complete(sub_info);
-}
-
-/*
- * We need to create the usermodehelper kernel thread from a task that is affine
- * to an optimized set of CPUs (or nohz housekeeping ones) such that they
- * inherit a widest affinity irrespective of call_usermodehelper() callers with
- * possibly reduced affinity (eg: per-cpu workqueues). We don't want
- * usermodehelper targets to contend a busy CPU.
- *
- * Unbound workqueues provide such wide affinity and allow to block on
- * UMH_WAIT_PROC requests without blocking pending request (up to some limit).
- *
- * Besides, workqueues provide the privilege level that caller might not have
- * to perform the usermodehelper request.
- *
- */
-static void call_usermodehelper_exec_work(struct work_struct *work)
-{
-	struct subprocess_info *sub_info =
-		container_of(work, struct subprocess_info, work);
-
-	if (sub_info->wait & UMH_WAIT_PROC) {
-		call_usermodehelper_exec_sync(sub_info);
-	} else {
-		pid_t pid;
-		/*
-		 * Use CLONE_PARENT to reparent it to kthreadd; we do not
-		 * want to pollute current->children, and we need a parent
-		 * that always ignores SIGCHLD to ensure auto-reaping.
-		 */
-		pid = kernel_thread(call_usermodehelper_exec_async, sub_info,
-				    CLONE_PARENT | SIGCHLD);
-		if (pid < 0) {
-			sub_info->retval = pid;
-			umh_complete(sub_info);
-		}
-	}
-}
-
-/*
- * If set, call_usermodehelper_exec() will exit immediately returning -EBUSY
- * (used for preventing user land processes from being created after the user
- * land has been frozen during a system-wide hibernation or suspend operation).
- * Should always be manipulated under umhelper_sem acquired for write.
- */
-static enum umh_disable_depth usermodehelper_disabled = UMH_DISABLED;
-
-/* Number of helpers running */
-static atomic_t running_helpers = ATOMIC_INIT(0);
-=======
->>>>>>> bb176f67
 
 	return ret;
 }
