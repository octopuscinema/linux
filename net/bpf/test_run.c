// SPDX-License-Identifier: GPL-2.0-only
/* Copyright (c) 2017 Facebook
 */
#include <linux/bpf.h>
#include <linux/slab.h>
#include <linux/vmalloc.h>
#include <linux/etherdevice.h>
#include <linux/filter.h>
#include <linux/sched/signal.h>
#include <net/bpf_sk_storage.h>
#include <net/sock.h>
#include <net/tcp.h>
#include <linux/error-injection.h>

#define CREATE_TRACE_POINTS
#include <trace/events/bpf_test_run.h>

static int bpf_test_run(struct bpf_prog *prog, void *ctx, u32 repeat,
			u32 *retval, u32 *time, bool xdp)
{
	struct bpf_cgroup_storage *storage[MAX_BPF_CGROUP_STORAGE_TYPE] = { NULL };
	enum bpf_cgroup_storage_type stype;
	u64 time_start, time_spent = 0;
	int ret = 0;
	u32 i;

	for_each_cgroup_storage_type(stype) {
		storage[stype] = bpf_cgroup_storage_alloc(prog, stype);
		if (IS_ERR(storage[stype])) {
			storage[stype] = NULL;
			for_each_cgroup_storage_type(stype)
				bpf_cgroup_storage_free(storage[stype]);
			return -ENOMEM;
		}
	}

	if (!repeat)
		repeat = 1;

	rcu_read_lock();
	migrate_disable();
	time_start = ktime_get_ns();
	for (i = 0; i < repeat; i++) {
		bpf_cgroup_storage_set(storage);

		if (xdp)
			*retval = bpf_prog_run_xdp(prog, ctx);
		else
			*retval = BPF_PROG_RUN(prog, ctx);

		if (signal_pending(current)) {
			ret = -EINTR;
			break;
		}

		if (need_resched()) {
			time_spent += ktime_get_ns() - time_start;
			migrate_enable();
			rcu_read_unlock();

			cond_resched();

			rcu_read_lock();
			migrate_disable();
			time_start = ktime_get_ns();
		}
	}
	time_spent += ktime_get_ns() - time_start;
	migrate_enable();
	rcu_read_unlock();

	do_div(time_spent, repeat);
	*time = time_spent > U32_MAX ? U32_MAX : (u32)time_spent;

	for_each_cgroup_storage_type(stype)
		bpf_cgroup_storage_free(storage[stype]);

	return ret;
}

static int bpf_test_finish(const union bpf_attr *kattr,
			   union bpf_attr __user *uattr, const void *data,
			   u32 size, u32 retval, u32 duration)
{
	void __user *data_out = u64_to_user_ptr(kattr->test.data_out);
	int err = -EFAULT;
	u32 copy_size = size;

	/* Clamp copy if the user has provided a size hint, but copy the full
	 * buffer if not to retain old behaviour.
	 */
	if (kattr->test.data_size_out &&
	    copy_size > kattr->test.data_size_out) {
		copy_size = kattr->test.data_size_out;
		err = -ENOSPC;
	}

	if (data_out && copy_to_user(data_out, data, copy_size))
		goto out;
	if (copy_to_user(&uattr->test.data_size_out, &size, sizeof(size)))
		goto out;
	if (copy_to_user(&uattr->test.retval, &retval, sizeof(retval)))
		goto out;
	if (copy_to_user(&uattr->test.duration, &duration, sizeof(duration)))
		goto out;
	if (err != -ENOSPC)
		err = 0;
out:
	trace_bpf_test_finish(&err);
	return err;
}

/* Integer types of various sizes and pointer combinations cover variety of
 * architecture dependent calling conventions. 7+ can be supported in the
 * future.
 */
__diag_push();
__diag_ignore(GCC, 8, "-Wmissing-prototypes",
	      "Global functions as their definitions will be in vmlinux BTF");
int noinline bpf_fentry_test1(int a)
{
	return a + 1;
}

int noinline bpf_fentry_test2(int a, u64 b)
{
	return a + b;
}

int noinline bpf_fentry_test3(char a, int b, u64 c)
{
	return a + b + c;
}

int noinline bpf_fentry_test4(void *a, char b, int c, u64 d)
{
	return (long)a + b + c + d;
}

int noinline bpf_fentry_test5(u64 a, void *b, short c, int d, u64 e)
{
	return a + (long)b + c + d + e;
}

int noinline bpf_fentry_test6(u64 a, void *b, short c, int d, void *e, u64 f)
{
	return a + (long)b + c + d + (long)e + f;
}

int noinline bpf_modify_return_test(int a, int *b)
{
	*b += 1;
	return a + *b;
}
__diag_pop();

ALLOW_ERROR_INJECTION(bpf_modify_return_test, ERRNO);

static void *bpf_test_init(const union bpf_attr *kattr, u32 size,
			   u32 headroom, u32 tailroom)
{
	void __user *data_in = u64_to_user_ptr(kattr->test.data_in);
	void *data;

	if (size < ETH_HLEN || size > PAGE_SIZE - headroom - tailroom)
		return ERR_PTR(-EINVAL);

	data = kzalloc(size + headroom + tailroom, GFP_USER);
	if (!data)
		return ERR_PTR(-ENOMEM);

	if (copy_from_user(data + headroom, data_in, size)) {
		kfree(data);
		return ERR_PTR(-EFAULT);
	}

	return data;
}

int bpf_prog_test_run_tracing(struct bpf_prog *prog,
			      const union bpf_attr *kattr,
			      union bpf_attr __user *uattr)
{
	u16 side_effect = 0, ret = 0;
	int b = 2, err = -EFAULT;
	u32 retval = 0;

	switch (prog->expected_attach_type) {
	case BPF_TRACE_FENTRY:
	case BPF_TRACE_FEXIT:
		if (bpf_fentry_test1(1) != 2 ||
		    bpf_fentry_test2(2, 3) != 5 ||
		    bpf_fentry_test3(4, 5, 6) != 15 ||
		    bpf_fentry_test4((void *)7, 8, 9, 10) != 34 ||
		    bpf_fentry_test5(11, (void *)12, 13, 14, 15) != 65 ||
		    bpf_fentry_test6(16, (void *)17, 18, 19, (void *)20, 21) != 111)
			goto out;
		break;
	case BPF_MODIFY_RETURN:
		ret = bpf_modify_return_test(1, &b);
		if (b != 2)
			side_effect = 1;
		break;
	default:
		goto out;
	}

	retval = ((u32)side_effect << 16) | ret;
	if (copy_to_user(&uattr->test.retval, &retval, sizeof(retval)))
		goto out;

	err = 0;
out:
	trace_bpf_test_finish(&err);
	return err;
}

static void *bpf_ctx_init(const union bpf_attr *kattr, u32 max_size)
{
	void __user *data_in = u64_to_user_ptr(kattr->test.ctx_in);
	void __user *data_out = u64_to_user_ptr(kattr->test.ctx_out);
	u32 size = kattr->test.ctx_size_in;
	void *data;
	int err;

	if (!data_in && !data_out)
		return NULL;

	data = kzalloc(max_size, GFP_USER);
	if (!data)
		return ERR_PTR(-ENOMEM);

	if (data_in) {
		err = bpf_check_uarg_tail_zero(data_in, max_size, size);
		if (err) {
			kfree(data);
			return ERR_PTR(err);
		}

		size = min_t(u32, max_size, size);
		if (copy_from_user(data, data_in, size)) {
			kfree(data);
			return ERR_PTR(-EFAULT);
		}
	}
	return data;
}

static int bpf_ctx_finish(const union bpf_attr *kattr,
			  union bpf_attr __user *uattr, const void *data,
			  u32 size)
{
	void __user *data_out = u64_to_user_ptr(kattr->test.ctx_out);
	int err = -EFAULT;
	u32 copy_size = size;

	if (!data || !data_out)
		return 0;

	if (copy_size > kattr->test.ctx_size_out) {
		copy_size = kattr->test.ctx_size_out;
		err = -ENOSPC;
	}

	if (copy_to_user(data_out, data, copy_size))
		goto out;
	if (copy_to_user(&uattr->test.ctx_size_out, &size, sizeof(size)))
		goto out;
	if (err != -ENOSPC)
		err = 0;
out:
	return err;
}

/**
 * range_is_zero - test whether buffer is initialized
 * @buf: buffer to check
 * @from: check from this position
 * @to: check up until (excluding) this position
 *
 * This function returns true if the there is a non-zero byte
 * in the buf in the range [from,to).
 */
static inline bool range_is_zero(void *buf, size_t from, size_t to)
{
	return !memchr_inv((u8 *)buf + from, 0, to - from);
}

static int convert___skb_to_skb(struct sk_buff *skb, struct __sk_buff *__skb)
{
	struct qdisc_skb_cb *cb = (struct qdisc_skb_cb *)skb->cb;

	if (!__skb)
		return 0;

	/* make sure the fields we don't use are zeroed */
	if (!range_is_zero(__skb, 0, offsetof(struct __sk_buff, mark)))
		return -EINVAL;

	/* mark is allowed */

	if (!range_is_zero(__skb, offsetofend(struct __sk_buff, mark),
			   offsetof(struct __sk_buff, priority)))
		return -EINVAL;

	/* priority is allowed */

	if (!range_is_zero(__skb, offsetofend(struct __sk_buff, priority),
			   offsetof(struct __sk_buff, cb)))
		return -EINVAL;

	/* cb is allowed */

	if (!range_is_zero(__skb, offsetofend(struct __sk_buff, cb),
			   offsetof(struct __sk_buff, tstamp)))
		return -EINVAL;

	/* tstamp is allowed */
	/* wire_len is allowed */
	/* gso_segs is allowed */
<<<<<<< HEAD

	if (!range_is_zero(__skb, offsetofend(struct __sk_buff, gso_segs),
=======

	if (!range_is_zero(__skb, offsetofend(struct __sk_buff, gso_segs),
			   offsetof(struct __sk_buff, gso_size)))
		return -EINVAL;

	/* gso_size is allowed */

	if (!range_is_zero(__skb, offsetofend(struct __sk_buff, gso_size),
>>>>>>> 04d5ce62
			   sizeof(struct __sk_buff)))
		return -EINVAL;

	skb->mark = __skb->mark;
	skb->priority = __skb->priority;
	skb->tstamp = __skb->tstamp;
	memcpy(&cb->data, __skb->cb, QDISC_CB_PRIV_LEN);

	if (__skb->wire_len == 0) {
		cb->pkt_len = skb->len;
	} else {
		if (__skb->wire_len < skb->len ||
		    __skb->wire_len > GSO_MAX_SIZE)
			return -EINVAL;
		cb->pkt_len = __skb->wire_len;
	}

	if (__skb->gso_segs > GSO_MAX_SEGS)
		return -EINVAL;
	skb_shinfo(skb)->gso_segs = __skb->gso_segs;
<<<<<<< HEAD
=======
	skb_shinfo(skb)->gso_size = __skb->gso_size;
>>>>>>> 04d5ce62

	return 0;
}

static void convert_skb_to___skb(struct sk_buff *skb, struct __sk_buff *__skb)
{
	struct qdisc_skb_cb *cb = (struct qdisc_skb_cb *)skb->cb;

	if (!__skb)
		return;

	__skb->mark = skb->mark;
	__skb->priority = skb->priority;
	__skb->tstamp = skb->tstamp;
	memcpy(__skb->cb, &cb->data, QDISC_CB_PRIV_LEN);
	__skb->wire_len = cb->pkt_len;
	__skb->gso_segs = skb_shinfo(skb)->gso_segs;
}

int bpf_prog_test_run_skb(struct bpf_prog *prog, const union bpf_attr *kattr,
			  union bpf_attr __user *uattr)
{
	bool is_l2 = false, is_direct_pkt_access = false;
	u32 size = kattr->test.data_size_in;
	u32 repeat = kattr->test.repeat;
	struct __sk_buff *ctx = NULL;
	u32 retval, duration;
	int hh_len = ETH_HLEN;
	struct sk_buff *skb;
	struct sock *sk;
	void *data;
	int ret;

	data = bpf_test_init(kattr, size, NET_SKB_PAD + NET_IP_ALIGN,
			     SKB_DATA_ALIGN(sizeof(struct skb_shared_info)));
	if (IS_ERR(data))
		return PTR_ERR(data);

	ctx = bpf_ctx_init(kattr, sizeof(struct __sk_buff));
	if (IS_ERR(ctx)) {
		kfree(data);
		return PTR_ERR(ctx);
	}

	switch (prog->type) {
	case BPF_PROG_TYPE_SCHED_CLS:
	case BPF_PROG_TYPE_SCHED_ACT:
		is_l2 = true;
		/* fall through */
	case BPF_PROG_TYPE_LWT_IN:
	case BPF_PROG_TYPE_LWT_OUT:
	case BPF_PROG_TYPE_LWT_XMIT:
		is_direct_pkt_access = true;
		break;
	default:
		break;
	}

	sk = kzalloc(sizeof(struct sock), GFP_USER);
	if (!sk) {
		kfree(data);
		kfree(ctx);
		return -ENOMEM;
	}
	sock_net_set(sk, current->nsproxy->net_ns);
	sock_init_data(NULL, sk);

	skb = build_skb(data, 0);
	if (!skb) {
		kfree(data);
		kfree(ctx);
		kfree(sk);
		return -ENOMEM;
	}
	skb->sk = sk;

	skb_reserve(skb, NET_SKB_PAD + NET_IP_ALIGN);
	__skb_put(skb, size);
	skb->protocol = eth_type_trans(skb, current->nsproxy->net_ns->loopback_dev);
	skb_reset_network_header(skb);

	if (is_l2)
		__skb_push(skb, hh_len);
	if (is_direct_pkt_access)
		bpf_compute_data_pointers(skb);
	ret = convert___skb_to_skb(skb, ctx);
	if (ret)
		goto out;
	ret = bpf_test_run(prog, skb, repeat, &retval, &duration, false);
	if (ret)
		goto out;
	if (!is_l2) {
		if (skb_headroom(skb) < hh_len) {
			int nhead = HH_DATA_ALIGN(hh_len - skb_headroom(skb));

			if (pskb_expand_head(skb, nhead, 0, GFP_USER)) {
				ret = -ENOMEM;
				goto out;
			}
		}
		memset(__skb_push(skb, hh_len), 0, hh_len);
	}
	convert_skb_to___skb(skb, ctx);

	size = skb->len;
	/* bpf program can never convert linear skb to non-linear */
	if (WARN_ON_ONCE(skb_is_nonlinear(skb)))
		size = skb_headlen(skb);
	ret = bpf_test_finish(kattr, uattr, skb->data, size, retval, duration);
	if (!ret)
		ret = bpf_ctx_finish(kattr, uattr, ctx,
				     sizeof(struct __sk_buff));
out:
	kfree_skb(skb);
	bpf_sk_storage_free(sk);
	kfree(sk);
	kfree(ctx);
	return ret;
}

int bpf_prog_test_run_xdp(struct bpf_prog *prog, const union bpf_attr *kattr,
			  union bpf_attr __user *uattr)
{
	u32 size = kattr->test.data_size_in;
	u32 repeat = kattr->test.repeat;
	struct netdev_rx_queue *rxqueue;
	struct xdp_buff xdp = {};
	u32 retval, duration;
	void *data;
	int ret;

	if (kattr->test.ctx_in || kattr->test.ctx_out)
		return -EINVAL;

	data = bpf_test_init(kattr, size, XDP_PACKET_HEADROOM + NET_IP_ALIGN, 0);
	if (IS_ERR(data))
		return PTR_ERR(data);

	xdp.data_hard_start = data;
	xdp.data = data + XDP_PACKET_HEADROOM + NET_IP_ALIGN;
	xdp.data_meta = xdp.data;
	xdp.data_end = xdp.data + size;

	rxqueue = __netif_get_rx_queue(current->nsproxy->net_ns->loopback_dev, 0);
	xdp.rxq = &rxqueue->xdp_rxq;
	bpf_prog_change_xdp(NULL, prog);
	ret = bpf_test_run(prog, &xdp, repeat, &retval, &duration, true);
	if (ret)
		goto out;
	if (xdp.data != data + XDP_PACKET_HEADROOM + NET_IP_ALIGN ||
	    xdp.data_end != xdp.data + size)
		size = xdp.data_end - xdp.data;
	ret = bpf_test_finish(kattr, uattr, xdp.data, size, retval, duration);
out:
	bpf_prog_change_xdp(prog, NULL);
	kfree(data);
	return ret;
}

static int verify_user_bpf_flow_keys(struct bpf_flow_keys *ctx)
{
	/* make sure the fields we don't use are zeroed */
	if (!range_is_zero(ctx, 0, offsetof(struct bpf_flow_keys, flags)))
		return -EINVAL;

	/* flags is allowed */

	if (!range_is_zero(ctx, offsetofend(struct bpf_flow_keys, flags),
			   sizeof(struct bpf_flow_keys)))
		return -EINVAL;

	return 0;
}

int bpf_prog_test_run_flow_dissector(struct bpf_prog *prog,
				     const union bpf_attr *kattr,
				     union bpf_attr __user *uattr)
{
	u32 size = kattr->test.data_size_in;
	struct bpf_flow_dissector ctx = {};
	u32 repeat = kattr->test.repeat;
	struct bpf_flow_keys *user_ctx;
	struct bpf_flow_keys flow_keys;
	u64 time_start, time_spent = 0;
	const struct ethhdr *eth;
	unsigned int flags = 0;
	u32 retval, duration;
	void *data;
	int ret;
	u32 i;

	if (prog->type != BPF_PROG_TYPE_FLOW_DISSECTOR)
		return -EINVAL;

	if (size < ETH_HLEN)
		return -EINVAL;

	data = bpf_test_init(kattr, size, 0, 0);
	if (IS_ERR(data))
		return PTR_ERR(data);

	eth = (struct ethhdr *)data;

	if (!repeat)
		repeat = 1;

	user_ctx = bpf_ctx_init(kattr, sizeof(struct bpf_flow_keys));
	if (IS_ERR(user_ctx)) {
		kfree(data);
		return PTR_ERR(user_ctx);
	}
	if (user_ctx) {
		ret = verify_user_bpf_flow_keys(user_ctx);
		if (ret)
			goto out;
		flags = user_ctx->flags;
	}

	ctx.flow_keys = &flow_keys;
	ctx.data = data;
	ctx.data_end = (__u8 *)data + size;

	rcu_read_lock();
	preempt_disable();
	time_start = ktime_get_ns();
	for (i = 0; i < repeat; i++) {
		retval = bpf_flow_dissect(prog, &ctx, eth->h_proto, ETH_HLEN,
					  size, flags);

		if (signal_pending(current)) {
			preempt_enable();
			rcu_read_unlock();

			ret = -EINTR;
			goto out;
		}

		if (need_resched()) {
			time_spent += ktime_get_ns() - time_start;
			preempt_enable();
			rcu_read_unlock();

			cond_resched();

			rcu_read_lock();
			preempt_disable();
			time_start = ktime_get_ns();
		}
	}
	time_spent += ktime_get_ns() - time_start;
	preempt_enable();
	rcu_read_unlock();

	do_div(time_spent, repeat);
	duration = time_spent > U32_MAX ? U32_MAX : (u32)time_spent;

	ret = bpf_test_finish(kattr, uattr, &flow_keys, sizeof(flow_keys),
			      retval, duration);
	if (!ret)
		ret = bpf_ctx_finish(kattr, uattr, user_ctx,
				     sizeof(struct bpf_flow_keys));

out:
	kfree(user_ctx);
	kfree(data);
	return ret;
}<|MERGE_RESOLUTION|>--- conflicted
+++ resolved
@@ -318,10 +318,6 @@
 	/* tstamp is allowed */
 	/* wire_len is allowed */
 	/* gso_segs is allowed */
-<<<<<<< HEAD
-
-	if (!range_is_zero(__skb, offsetofend(struct __sk_buff, gso_segs),
-=======
 
 	if (!range_is_zero(__skb, offsetofend(struct __sk_buff, gso_segs),
 			   offsetof(struct __sk_buff, gso_size)))
@@ -330,7 +326,6 @@
 	/* gso_size is allowed */
 
 	if (!range_is_zero(__skb, offsetofend(struct __sk_buff, gso_size),
->>>>>>> 04d5ce62
 			   sizeof(struct __sk_buff)))
 		return -EINVAL;
 
@@ -351,10 +346,7 @@
 	if (__skb->gso_segs > GSO_MAX_SEGS)
 		return -EINVAL;
 	skb_shinfo(skb)->gso_segs = __skb->gso_segs;
-<<<<<<< HEAD
-=======
 	skb_shinfo(skb)->gso_size = __skb->gso_size;
->>>>>>> 04d5ce62
 
 	return 0;
 }
